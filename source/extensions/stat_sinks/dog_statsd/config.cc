#include "extensions/stat_sinks/dog_statsd/config.h"

#include "envoy/config/metrics/v2/stats.pb.h"
#include "envoy/config/metrics/v2/stats.pb.validate.h"
#include "envoy/registry/registry.h"

#include "common/network/resolver_impl.h"

#include "extensions/stat_sinks/common/statsd/statsd.h"
#include "extensions/stat_sinks/well_known_names.h"

namespace Envoy {
namespace Extensions {
namespace StatSinks {
namespace DogStatsd {

Stats::SinkPtr DogStatsdSinkFactory::createStatsSink(const Protobuf::Message& config,
                                                     Server::Instance& server) {
  const auto& sink_config =
      MessageUtil::downcastAndValidate<const envoy::config::metrics::v2::DogStatsdSink&>(config);
  Network::Address::InstanceConstSharedPtr address =
      Network::Address::resolveProtoAddress(sink_config.address());
  ENVOY_LOG(debug, "dog_statsd UDP ip address: {}", address->asString());
<<<<<<< HEAD
  return std::make_unique<Common::Statsd::UdpStatsdSink>(
      server.threadLocal(), std::move(address), true,
      server.hotRestart().statsAllocator().symbolTable());
=======
  return std::make_unique<Common::Statsd::UdpStatsdSink>(server.threadLocal(), std::move(address),
                                                         true, sink_config.prefix());
>>>>>>> 7ccf67db
}

ProtobufTypes::MessagePtr DogStatsdSinkFactory::createEmptyConfigProto() {
  return std::unique_ptr<envoy::config::metrics::v2::DogStatsdSink>(
      new envoy::config::metrics::v2::DogStatsdSink());
}

std::string DogStatsdSinkFactory::name() { return StatsSinkNames::get().DogStatsd; }

/**
 * Static registration for the this sink factory. @see RegisterFactory.
 */
static Registry::RegisterFactory<DogStatsdSinkFactory, Server::Configuration::StatsSinkFactory>
    register_;

} // namespace DogStatsd
} // namespace StatSinks
} // namespace Extensions
} // namespace Envoy<|MERGE_RESOLUTION|>--- conflicted
+++ resolved
@@ -21,14 +21,9 @@
   Network::Address::InstanceConstSharedPtr address =
       Network::Address::resolveProtoAddress(sink_config.address());
   ENVOY_LOG(debug, "dog_statsd UDP ip address: {}", address->asString());
-<<<<<<< HEAD
   return std::make_unique<Common::Statsd::UdpStatsdSink>(
       server.threadLocal(), std::move(address), true,
-      server.hotRestart().statsAllocator().symbolTable());
-=======
-  return std::make_unique<Common::Statsd::UdpStatsdSink>(server.threadLocal(), std::move(address),
-                                                         true, sink_config.prefix());
->>>>>>> 7ccf67db
+      server.hotRestart().statsAllocator().symbolTable(), sink_config.prefix());
 }
 
 ProtobufTypes::MessagePtr DogStatsdSinkFactory::createEmptyConfigProto() {
