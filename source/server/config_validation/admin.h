#pragma once

#include "envoy/network/listen_socket.h"
#include "envoy/server/admin.h"

#include "source/common/common/assert.h"
#include "source/common/network/listen_socket_impl.h"
#include "source/server/admin/config_tracker_impl.h"

namespace Envoy {
namespace Server {

/**
 * Config-validation-only implementation Server::Admin. This implementation is
 * needed because Admin is referenced by components of the server that add and
 * remove handlers.
 */
class ValidationAdmin : public Admin {
public:
  // We want to implement the socket interface without implementing the http listener function.
  // This is useful for TAP because it wants to emit warnings when the address type is UDS
  explicit ValidationAdmin(Network::Address::InstanceConstSharedPtr address)
      : socket_(address ? std::make_shared<Network::TcpListenSocket>(nullptr, std::move(address),
                                                                     nullptr)
                        : nullptr) {}
  bool addHandler(const std::string&, const std::string&, HandlerCb, bool, bool,
<<<<<<< HEAD
                  const ParamDescriptorVec&) override;
=======
                  const ParamDescriptorVec& = {}) override;
  bool addStreamingHandler(const std::string&, const std::string&, GenRequestFn, bool, bool,
                           const ParamDescriptorVec& = {}) override;
>>>>>>> 603f0f88
  bool removeHandler(const std::string&) override;
  const Network::Socket& socket() override;
  ConfigTracker& getConfigTracker() override;
  void startHttpListener(const std::list<AccessLog::InstanceSharedPtr>& access_logs,
                         const std::string& address_out_path,
                         Network::Address::InstanceConstSharedPtr address,
                         const Network::Socket::OptionsSharedPtr&,
                         Stats::ScopeSharedPtr&& listener_scope) override;
  Http::Code request(absl::string_view path_and_query, absl::string_view method,
                     Http::ResponseHeaderMap& response_headers, std::string& body) override;
  void addListenerToHandler(Network::ConnectionHandler* handler) override;
  uint32_t concurrency() const override { return 1; }

private:
  ConfigTrackerImpl config_tracker_;
  Network::SocketSharedPtr socket_;
};

} // namespace Server
} // namespace Envoy<|MERGE_RESOLUTION|>--- conflicted
+++ resolved
@@ -24,13 +24,9 @@
                                                                      nullptr)
                         : nullptr) {}
   bool addHandler(const std::string&, const std::string&, HandlerCb, bool, bool,
-<<<<<<< HEAD
-                  const ParamDescriptorVec&) override;
-=======
                   const ParamDescriptorVec& = {}) override;
   bool addStreamingHandler(const std::string&, const std::string&, GenRequestFn, bool, bool,
                            const ParamDescriptorVec& = {}) override;
->>>>>>> 603f0f88
   bool removeHandler(const std::string&) override;
   const Network::Socket& socket() override;
   ConfigTracker& getConfigTracker() override;
