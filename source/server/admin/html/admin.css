--- conflicted
+++ resolved
@@ -60,11 +60,7 @@
    */
 }
 
-<<<<<<< HEAD
-.histogram-percentiles {
-=======
 .histogram-annotations {
->>>>>>> f9cd553c
   height: 40px;
   position: relative;
   margin-bottom: 10px;
@@ -95,20 +91,11 @@
 
 .histogram-bucket {
   bottom: 0;
-<<<<<<< HEAD
-  /* background-color: #c11; */
-=======
->>>>>>> f9cd553c
   background-color: #e6d7ff;
   position: absolute;
   border-color: purple;
   border-width: 1px;
   border-style: solid;
-<<<<<<< HEAD
-  /* width: 16px; */
-  width: 2%;
-  margin-left: -0.5%;
-=======
   width: 2%;
   z-index: 1;
 }
@@ -131,7 +118,6 @@
   font-size: 14px;
   overflow: hidden;
   text-align: center;
->>>>>>> f9cd553c
 }
 
 .histogram-percentile {
@@ -139,15 +125,8 @@
   background-color: #306844;
   height: 30%;
   width: 4px;
-<<<<<<< HEAD
-  margin-left: 0.5%;
   top: 0;
   position: absolute;
-  /* margin-left: -2px; */
-=======
-  top: 0;
-  position: absolute;
->>>>>>> f9cd553c
 }
 
 .histogram-interval {
@@ -158,10 +137,6 @@
   margin-left: 0.5%;
   top: 0;
   position: absolute;
-<<<<<<< HEAD
-  /* margin-left: -2px; */
-=======
->>>>>>> f9cd553c
 }
 
 .bucket-label {
@@ -170,25 +145,13 @@
   font-family: sans-serif;
   font-size: 12px;
   margin-bottom: 1px;
-<<<<<<< HEAD
-  /* color: white; */
-  /* margin-left: -12px; */
-=======
   text-align: center;
->>>>>>> f9cd553c
 }
 
 .percentile-label {
   position: absolute;
   font-family: sans-serif;
   font-size: 12px;
-<<<<<<< HEAD
-  /* margin-left: 8px; */
-  /* margin-left: -5px; */
-  /* margin-right: 3px; */
-  /* color: white; */
-=======
->>>>>>> f9cd553c
   z-index: 2;
 }
 
@@ -197,8 +160,5 @@
   bottom: 0;
   font-family: sans-serif;
   font-size: 12px;
-<<<<<<< HEAD
-=======
   overflow-x: visible;
->>>>>>> f9cd553c
 }