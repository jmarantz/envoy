/**
 * This file contains JavaScript functionality to periodically fetch JSON stats from
 * the Envoy server, and display the top 50 (by default) stats in order of how often
 * they've changed since the page was brought up. This can be useful to find potentially
 * problematic listeners or clusters or other high-cardinality subsystems in Envoy whose
 * activity can be quickly examined for potential problems. The more active a stat, the
 * more likely it is to reflect behavior of note.
 */

// Follow-ups:
//   * top-n algorithm to limit compute overhead with high cardinality stats with user control of N.
//   * alternate sorting criteria, reverse-sort controls, etc.
//   * detect when user is not looking at page and stop or slow down pinging the server
//   * hierarchical display
//   * json variant to send hierarchical names to save serialization/deserialization costs
//   * pause auto-refresh for at least 5 seconds when editing fields.
//   * don't auto-refresh when there is error -- provide a button to re-retry.
//   * consider removing histogram mode during active display, and overlay summary graphics
//   * rename bucket mode "none" to "summary"
//   * integrate interval view.
//   * incremental histogram update
//   * stretchable height -- resize histograms
//   * fix navigation and probably test it somehow.

/**
 * Maps a stat name to a record containing name, value, and a use-count. This
 * map is rebuilt every 5 seconds.
 */
const nameStatsMap = new Map();

const nameHistogramsMap = new Map();

/**
 * The first time this script loads, it will write PRE element at the end of body.
 * This is hooked to the `DOMContentLoaded` event.
 */
let activeStatsPreElement = null;

/**
 * A div into which we render histograms.
 */
let activeStatsHistogramsDiv = null;

/**
 * A small div for displaying status and error messages.
 */
let statusDiv = null;

/**
 * This magic string is derived from C++ in StatsHtmlRender::urlHandler to uniquely
 * name each parameter. In the stats page there is only one parameter, so it's
 * always param-1. The reason params are numbered is that on the home page, "/",
 * all the admin endpoints have uniquely numbered parameters.
 */
const paramIdPrefix = 'param-1-stats-';

let postRenderTestHook = null;
let currentValues = null;
let initialValues = null;
let reloadTimer = null;
let controls = null;

/**
 * To make testing easier, provide a hook for tests to set, to enable tests
 * to block on rendering.
 *
 * @param {!function()} hook
 */
function setRenderTestHook(hook) { // eslint-disable-line no-unused-vars
  if (postRenderTestHook != null) {
    throw new Exception('setRenderTestHook called with hook already pending');
  }
  postRenderTestHook = hook;
}

function getParamValues() {
  let values = {};
  for (key of Object.keys(controls)) {
    values[key] = controls[key].value;
  }
  return values;
/*
  return {
    filter: paramValue('filter'),
    type: paramValue('type'),
    max_display_count: loadSettingOrUseDefault('active-max-display-count', 50),
    update_interval_sec: loadSettingOrUseDefault('active-update-interval', 5)
  };
*/
}

/**
 * Hook that's run on DOMContentLoaded to create the HTML elements (just one
 * PRE right now) and kick off the periodic JSON updates.
 */
function initHook() {
  statusDiv = document.createElement('div');
  statusDiv.className = 'error-status-line';
  activeStatsPreElement = document.createElement('pre');
  activeStatsPreElement.id = 'active-content-pre';
<<<<<<< HEAD
  const table = document.createElement('table');
  table.classList.add('histogram-body', 'histogram-column');
  activeStatsHistogramsDiv = document.createElement('div');
  //activeStatsHistogramsTable.id = 'active-content-histograms-table';
  document.body.appendChild(statusDiv);
  document.body.appendChild(activeStatsPreElement);
  document.body.appendChild(activeStatsHistogramsDiv);
  controls = {
    filter: document.getElementById(paramIdPrefix + 'filter'),
    type: document.getElementById(paramIdPrefix + 'type'),
    max_display_count: document.getElementById('active-max-display-count'),
    update_interval_sec: document.getElementById('active-update-interval')
  };
  initialValues = currentValues = {
    filter: '',
    type: 'All',
    max_display_count: '50',
    update_interval_sec: '5',
  };
  setControls();

  // The type widget activates immediately on any change, recording history.
  controls['type'].addEventListener('change', onSubmit);

  // The three text controls reset the auto-refresh timer when there's a change,
  // and auto-submit on form submit, which gets run when user hits Return when
  // focus in a text widget. They also auto-submit when the focus shifts out
  // of them.
  for (name of ['filter', 'max_display_count', 'update_interval_sec']) {
    const control = controls[name];
    control.addEventListener('change', updateParams);
    control.addEventListener('blur', onSubmit);
  }
  loadStats();
}

// Called when anyone edits a type-in field. This doesn't re-execute the stats
// query from the incremental edit immediately, but it resets the timer. If
// the timer expires before the user hits return then it auto-confirms the
// new setting.
function updateParams() {
  clearTimer();
  setTimer();
}

function allValuesEqual(a, b) {
  if (a == b) {
    return true;
  } else if (a == null || b == null) {
    return false;
  }

  const a_keys = Object.keys(a);
  const b_keys = Object.keys(b);
  if (a_keys.length != b_keys.length) {
    return false;
  }
  for (key of a_keys) {
    if (!b.hasOwnProperty(key)) {
      return false;
    }
    const a_value = a[key];
    const b_value = b[key];
    const a_type = typeof a_value;
    if (a_type != typeof b_value) {
      return false;
    }
    if (a_type == 'object') {
      if (!allValuesEqual(a_value, b_value)) {
        return false;
      }
    } else if (a_value != b_value) {
      return false;
    }
  }
  return true;
}

// Called when user hits return in any type-in field, or when someone changes the Type field.
function onSubmit() {
  saveState();
  loadStats();
  return false;
}

function saveState() {
  const newValues = getParamValues();
  if (allValuesEqual(newValues, currentValues)) {
    return;
  }
  currentValues = newValues;
  history.pushState(currentValues, null,
                    'html-active?filter=' + encodeURIComponent(currentValues.filter) +
                    '&type=' + encodeURIComponent(currentValues.type));
}

function setControls() {
  // Set the widgets to the new values.
  for (key of Object.keys(controls)) {
    console.log('setting control ' + key + ' to ' + currentValues[key]);
    controls[key].value = currentValues[key];
  }
}

// Called when someone presses the back/forward button.
function navigateHook(event) {
  if (event.state) {
    currentValues = event.state;
  } else {
    currentValues = initialValues;
  }

  setControls();
=======
  activeStatsHistogramsDiv = document.createElement('div');
  document.body.appendChild(statusDiv);
  document.body.appendChild(activeStatsPreElement);
  document.body.appendChild(activeStatsHistogramsDiv);
>>>>>>> f9cd553c
  loadStats();
}

function clearTimer() {
  if (reloadTimer != null) {
    window.clearTimeout(reloadTimer);
    reloadTimer = null;
  }
}

function setTimer() {
  reloadTimer = window.setTimeout(() => {
    reloadTimer = null;
    loadStats();
  }, 1000*loadSettingOrUseDefault('active-update-interval', 5));
}

/**
 * Initiates an Ajax request for the stats JSON based on the stats parameters.
 */
async function loadStats() {
<<<<<<< HEAD
  clearTimer();

  const makeQueryParam = (name) => name + '=' + encodeURIComponent(currentValues[name]);
=======
  const makeQueryParam = (name) => name + '=' + encodeURIComponent(
      document.getElementById(paramIdPrefix + name).value);
>>>>>>> f9cd553c
  const params = ['filter', 'type'];
  const href = window.location.href;

  // Compute the fetch URL prefix based on the current URL, so that the admin
  // site can be hosted underneath a site-specific URL structure.
<<<<<<< HEAD
  const statsPos = href.indexOf('/stats/html-active');
  if (statsPos == -1) {
    statusDiv.textContent = 'Cannot find /stats/html-active in ' + href;
=======
  const statsPos = href.indexOf('/stats?');
  if (statsPos == -1) {
    statusDiv.textContent = 'Cannot find /stats? in ' + href;
>>>>>>> f9cd553c
    return;
  }
  const prefix = href.substring(0, statsPos);
  const url = prefix + '/stats?format=json&usedonly&histogram_buckets=detailed&' +
        params.map(makeQueryParam).join('&');

  try {
    const response = await fetch(url);
    const data = await response.json();
    renderStats(activeStatsHistogramsDiv, data);
  } catch (e) {
    statusDiv.textContent = 'Error fetching ' + url + ': ' + e;
  }

  // Update stats with a minimum of 5 second interval between completing the
  // previous update and the start of the new one. So if it takes 1 second
  // to refresh the stats we'll do it every 6 seconds, by default.
  setTimer();
}

/**
 * Function used to sort stat records. The highest priority is update frequency,
 * then value (higher values are likely more interesting), and finally alphabetic,
 * in forward order.
 *
 * @param {!Object} a
 * @param {!Object} b
 * @return {number}
 */
function compareStatRecords(a, b) {
  // Sort higher change-counts first.
  if (a.change_count != b.change_count) {
    return b.change_count - a.change_count;
  }

  // Secondarily put higher values first -- they are often more interesting.
  if (b.value != a.value) {
    return b.value - a.value;
  }

  // Fall back to forward alphabetic sort.
  if (a.name < b.name) {
    return -1;
  }
  if (a.name > b.name) {
    return 1;
  }
  return 0;
}

function compareHistogramRecords(a, b) {
  // Sort higher change-counts first.
  if (a.change_count != b.change_count) {
    return b.change_count - a.change_count;
  }

  // Unlike scalar stats, we do not value-sort histograms. For identical change-counts
  // we just fall back to forward alphabetic sort.
  if (a.histogram.name < b.histogram.name) {
    return -1;
  }
  if (a.histogram.name > b.histogram.name) {
    return 1;
  }
  return 0;
}

/**
 * The active display has additional settings for tweaking it -- this helper extracts numeric
 * values from text widgets
 *
 * @param {string} id
 * @param {number} defaultValue
 * @return {number}
 */
function loadSettingOrUseDefault(id, defaultValue) {
  const elt = document.getElementById(id);
  const value = parseInt(elt.value);
  if (Number.isNaN(value) || value <= 0) {
    console.log('Invalid ' + id + ': invalid positive number');
    return defaultValue;
  }
  return value;
}

/**
 * Rendering function which interprets the Json response from the server, updates
 * the most-frequently-used map, reverse-sorts by use-count, and serializes the
 * top ordered stats into the PRE element created in initHook.
 *
 * @param {!Element} histogramDiv
 * @param {!Object} data
 */
function renderStats(histogramDiv, data) {
  let sortedStats = [];
  let sortedHistograms = [];

  let supportedPercentiles;
  for (stat of data.stats) {
    if (!stat.name) {
      const histograms = stat.histograms;
      if (histograms && histograms.details) {
        for (histogram of histograms.details) {
          if (!histogram.name || !histogram.percentiles || !histogram.totals) {
            continue;
          }
          supportedPercentiles = histograms.supported_percentiles;
          let histogramRecord = nameHistogramsMap.get(histogram.name);
          if (histogramRecord) {
            if (!allValuesEqual(histogramRecord.histogram.detail, histogram.detail) ||
                !allValuesEqual(histogramRecord.histogram.percentiles, histogram.percentiles)) {
              ++histogramRecord.change_count;
              histogramRecord.histogram = histogram;
            }
          } else {
            histogramRecord = {histogram: histogram, change_count: 0};
            nameHistogramsMap.set(histogram.name, histogramRecord);
          }
          sortedHistograms.push(histogramRecord);
        }
      }
      continue;
    }
    let statRecord = nameStatsMap.get(stat.name);
    if (statRecord) {
      if (statRecord.value != stat.value) {
        statRecord.value = stat.value;
        ++statRecord.change_count;
      }
    } else {
      statRecord = {name: stat.name, value: stat.value, change_count: 0};
      nameStatsMap.set(stat.name, statRecord);
    }
    sortedStats.push(statRecord);
  }
  renderHistograms(activeStatsHistogramsDiv, data);

  // Sorts all the stats. This is inefficient; we should just pick the top N
  // based on field "active-max-display-count" and sort those. The best
  // algorithms for this require a heap or priority queue. JS implementations
  // of those can be found, but that would bloat this relatively modest amount
  // of code, and compel us to do a better job writing tests.
  sortedStats.sort(compareStatRecords);
  sortedHistograms.sort(compareHistogramRecords);

  const max = loadSettingOrUseDefault('active-max-display-count', 50);
  let index = 0;
  let text = '';
  for (const statRecord of sortedStats) {
    if (++index > max) {
      break;
    }
    text += `${statRecord.name}: ${statRecord.value} (${statRecord.change_count})\n`;
  }
  activeStatsPreElement.textContent = text;

  histogramDiv.replaceChildren();
  index = 0;
  for (histogramRecord of sortedHistograms) {
    if (++index > max) {
      break;
    }
    renderHistogram(histogramDiv, supportedPercentiles, histogramRecord.histogram,
                    histogramRecord.change_count);
  }


  // If a post-render test-hook has been established, call it, but clear
  // the hook first, so that the callee can set a new hook if it wants to.
  if (postRenderTestHook) {
    const hook = postRenderTestHook;
    postRenderTestHook = null;
    hook();
  }

  statusDiv.textContent = '';
}

// We don't want to trigger any DOM manipulations until the DOM is fully loaded.
addEventListener('DOMContentLoaded', initHook);
addEventListener('popstate', navigateHook);<|MERGE_RESOLUTION|>--- conflicted
+++ resolved
@@ -98,7 +98,8 @@
   statusDiv.className = 'error-status-line';
   activeStatsPreElement = document.createElement('pre');
   activeStatsPreElement.id = 'active-content-pre';
-<<<<<<< HEAD
+
+/*
   const table = document.createElement('table');
   table.classList.add('histogram-body', 'histogram-column');
   activeStatsHistogramsDiv = document.createElement('div');
@@ -132,6 +133,12 @@
     control.addEventListener('change', updateParams);
     control.addEventListener('blur', onSubmit);
   }
+  */
+
+  activeStatsHistogramsDiv = document.createElement('div');
+  document.body.appendChild(statusDiv);
+  document.body.appendChild(activeStatsPreElement);
+  document.body.appendChild(activeStatsHistogramsDiv);
   loadStats();
 }
 
@@ -212,12 +219,6 @@
   }
 
   setControls();
-=======
-  activeStatsHistogramsDiv = document.createElement('div');
-  document.body.appendChild(statusDiv);
-  document.body.appendChild(activeStatsPreElement);
-  document.body.appendChild(activeStatsHistogramsDiv);
->>>>>>> f9cd553c
   loadStats();
 }
 
@@ -239,28 +240,21 @@
  * Initiates an Ajax request for the stats JSON based on the stats parameters.
  */
 async function loadStats() {
-<<<<<<< HEAD
-  clearTimer();
-
-  const makeQueryParam = (name) => name + '=' + encodeURIComponent(currentValues[name]);
-=======
   const makeQueryParam = (name) => name + '=' + encodeURIComponent(
       document.getElementById(paramIdPrefix + name).value);
->>>>>>> f9cd553c
   const params = ['filter', 'type'];
   const href = window.location.href;
 
   // Compute the fetch URL prefix based on the current URL, so that the admin
   // site can be hosted underneath a site-specific URL structure.
-<<<<<<< HEAD
+/*
   const statsPos = href.indexOf('/stats/html-active');
   if (statsPos == -1) {
     statusDiv.textContent = 'Cannot find /stats/html-active in ' + href;
-=======
+*/
   const statsPos = href.indexOf('/stats?');
   if (statsPos == -1) {
     statusDiv.textContent = 'Cannot find /stats? in ' + href;
->>>>>>> f9cd553c
     return;
   }
   const prefix = href.substring(0, statsPos);
