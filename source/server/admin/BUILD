--- conflicted
+++ resolved
@@ -165,10 +165,7 @@
     srcs = ["stats_render.cc"],
     hdrs = ["stats_render.h"],
     deps = [
-<<<<<<< HEAD
         ":admin_html_generator_lib",
-=======
->>>>>>> 5e9ca8d5
         ":stats_params_lib",
         ":utils_lib",
         "//envoy/server:admin_interface",
