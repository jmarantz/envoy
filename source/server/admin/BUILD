load(
    "//bazel:envoy_build_system.bzl",
    "envoy_cc_library",
    "envoy_package",
    "envoy_select_admin_html",
    "envoy_select_admin_no_html",
)

licenses(["notice"])  # Apache 2

envoy_package()

envoy_cc_library(
    name = "admin_lib",
    srcs = ["admin.cc"] + envoy_select_admin_html([
        "admin_html.cc",
    ]) + envoy_select_admin_no_html([
        "admin_no_html.cc",
    ]),
    hdrs = ["admin.h"],
    deps = [
        ":admin_filter_lib",
        ":admin_html_generator_lib",
        ":clusters_handler_lib",
        ":config_dump_handler_lib",
        ":config_tracker_lib",
        ":init_dump_handler_lib",
        ":listeners_handler_lib",
        ":logs_handler_lib",
        ":profiling_handler_lib",
        ":runtime_handler_lib",
        ":server_cmd_handler_lib",
        ":server_info_handler_lib",
        ":stats_handler_lib",
        ":utils_lib",
        "//envoy/filesystem:filesystem_interface",
        "//envoy/http:filter_interface",
        "//envoy/network:filter_interface",
        "//envoy/network:listen_socket_interface",
        "//envoy/server:admin_interface",
        "//envoy/server:hot_restart_interface",
        "//envoy/server:instance_interface",
        "//envoy/server:listener_manager_interface",
        "//envoy/server:options_interface",
        "//source/common/access_log:access_log_lib",
        "//source/common/buffer:buffer_lib",
        "//source/common/common:assert_lib",
        "//source/common/common:basic_resource_lib",
        "//source/common/common:empty_string",
        "//source/common/common:macros",
        "//source/common/common:minimal_logger_lib",
        "//source/common/common:mutex_tracer_lib",
        "//source/common/common:utility_lib",
        "//source/common/formatter:substitution_formatter_lib",
        "//source/common/http:codes_lib",
        "//source/common/http:conn_manager_lib",
        "//source/common/http:date_provider_lib",
        "//source/common/http:default_server_string_lib",
        "//source/common/http:header_map_lib",
        "//source/common/http:headers_lib",
        "//source/common/http:utility_lib",
        "//source/common/memory:utils_lib",
        "//source/common/network:connection_balancer_lib",
        "//source/common/network:listen_socket_lib",
        "//source/common/network:raw_buffer_socket_lib",
        "//source/common/network:utility_lib",
        "//source/common/router:config_lib",
        "//source/common/router:scoped_config_lib",
        "//source/common/stats:isolated_store_lib",
        "//source/extensions/access_loggers/common:file_access_log_lib",
        "//source/extensions/request_id/uuid:config",
        "//source/server:listener_manager_lib",
    ],
)

envoy_cc_library(
    name = "admin_filter_lib",
    srcs = ["admin_filter.cc"],
    hdrs = ["admin_filter.h"],
    deps = [
        ":utils_lib",
        "//envoy/http:filter_interface",
        "//envoy/server:admin_interface",
        "//source/common/buffer:buffer_lib",
        "//source/common/common:minimal_logger_lib",
        "//source/common/http:codes_lib",
        "//source/common/http:header_map_lib",
        "//source/extensions/filters/http/common:pass_through_filter_lib",
    ],
)

genrule(
    name = "generate_admin_html",
    srcs = [
        "admin_head_start.html",
        "admin.css",
<<<<<<< HEAD
        "admin.js",
    ],
    outs = ["admin_html_gen.h"],
    cmd = "./$(location :generate_admin_html.sh) \
        $(location admin_head_start.html) $(location admin.css) \
        $(location admin.js)> $@",
=======
>>>>>>> 958cdb1f
    ],
    outs = ["admin_html_gen.h"],
    cmd = "./$(location :generate_admin_html.sh) \
        $(location admin_head_start.html) $(location admin.css) > $@",
    tools = [":generate_admin_html.sh"],
    visibility = ["//visibility:private"],
)

<<<<<<< HEAD
envoy_cc_library(
    name = "admin_html_generator_lib",
    srcs = [
        "admin_html_generator.cc",
        ":generate_admin_html",
    ],
    hdrs = ["admin_html_generator.h"],
    deps = [
        "//envoy/server:admin_interface",
        "//source/common/buffer:buffer_lib",
        "//source/common/common:assert_lib",
        "//source/common/html:utility_lib",
    ],
)

=======
>>>>>>> 958cdb1f
envoy_cc_library(
    name = "handler_ctx_lib",
    hdrs = ["handler_ctx.h"],
    deps = [
        "//envoy/server:instance_interface",
    ],
)

envoy_cc_library(
    name = "stats_params_lib",
    srcs = ["stats_params.cc"],
    hdrs = ["stats_params.h"],
    deps = [
        ":utils_lib",
        "//envoy/buffer:buffer_interface",
        "//envoy/http:codes_interface",
        "//envoy/server:admin_interface",
        "//source/common/stats:histogram_lib",
    ],
)

envoy_cc_library(
    name = "stats_request_lib",
    srcs = ["stats_request.cc"],
    hdrs = ["stats_request.h"],
    deps = [
        ":handler_ctx_lib",
        ":prometheus_stats_lib",
        ":stats_params_lib",
        ":stats_render_lib",
        ":utils_lib",
        "//envoy/http:codes_interface",
        "//source/common/http:codes_lib",
        "//source/common/http:header_map_lib",
        "//source/common/stats:histogram_lib",
        "@com_google_absl//absl/container:btree",
    ],
)

envoy_cc_library(
    name = "stats_render_lib",
    srcs = ["stats_render.cc"] + envoy_select_admin_html([
        ":generate_admin_html",
        "stats_html_render.cc",
    ]),
    hdrs = ["stats_render.h"] + envoy_select_admin_html([
        "stats_html_render.h",
    ]),
    deps = [
        ":stats_params_lib",
        ":utils_lib",
        "//envoy/server:admin_interface",
        "//source/common/buffer:buffer_lib",
        "//source/common/json:json_sanitizer_lib",
        "//source/common/stats:histogram_lib",
    ] + envoy_select_admin_html([
        "//source/common/html:utility_lib",
    ]),
)

envoy_cc_library(
    name = "stats_handler_lib",
    srcs = ["stats_handler.cc"],
    hdrs = ["stats_handler.h"],
    deps = [
        ":admin_html_generator_lib",
        ":handler_ctx_lib",
        ":prometheus_stats_lib",
        ":stats_render_lib",
        ":stats_request_lib",
        ":utils_lib",
        "//envoy/http:codes_interface",
        "//envoy/server:admin_interface",
        "//envoy/server:instance_interface",
        "//source/common/buffer:buffer_lib",
        "//source/common/http:codes_lib",
        "//source/common/http:header_map_lib",
        "@envoy_api//envoy/admin/v3:pkg_cc_proto",
    ],
)

envoy_cc_library(
    name = "prometheus_stats_lib",
    srcs = ["prometheus_stats.cc"],
    hdrs = ["prometheus_stats.h"],
    deps = [
        ":stats_params_lib",
        ":utils_lib",
        "//envoy/stats:custom_stat_namespaces_interface",
        "//source/common/buffer:buffer_lib",
        "//source/common/stats:histogram_lib",
    ],
)

envoy_cc_library(
    name = "listeners_handler_lib",
    srcs = ["listeners_handler.cc"],
    hdrs = ["listeners_handler.h"],
    deps = [
        ":handler_ctx_lib",
        ":utils_lib",
        "//envoy/http:codes_interface",
        "//envoy/server:admin_interface",
        "//envoy/server:instance_interface",
        "//source/common/buffer:buffer_lib",
        "//source/common/http:codes_lib",
        "//source/common/http:header_map_lib",
        "@envoy_api//envoy/admin/v3:pkg_cc_proto",
    ],
)

envoy_cc_library(
    name = "runtime_handler_lib",
    srcs = ["runtime_handler.cc"],
    hdrs = ["runtime_handler.h"],
    deps = [
        ":handler_ctx_lib",
        ":utils_lib",
        "//envoy/http:codes_interface",
        "//envoy/server:admin_interface",
        "//envoy/server:instance_interface",
        "//source/common/buffer:buffer_lib",
        "//source/common/http:codes_lib",
        "//source/common/http:header_map_lib",
    ],
)

envoy_cc_library(
    name = "logs_handler_lib",
    srcs = ["logs_handler.cc"],
    hdrs = ["logs_handler.h"],
    deps = [
        ":handler_ctx_lib",
        ":utils_lib",
        "//envoy/http:codes_interface",
        "//envoy/server:admin_interface",
        "//envoy/server:instance_interface",
        "//source/common/buffer:buffer_lib",
        "//source/common/common:minimal_logger_lib",
        "//source/common/http:codes_lib",
        "//source/common/http:header_map_lib",
    ],
)

envoy_cc_library(
    name = "profiling_handler_lib",
    srcs = ["profiling_handler.cc"],
    hdrs = ["profiling_handler.h"],
    deps = [
        ":utils_lib",
        "//envoy/http:codes_interface",
        "//envoy/server:admin_interface",
        "//source/common/buffer:buffer_lib",
        "//source/common/http:codes_lib",
        "//source/common/http:header_map_lib",
        "//source/common/profiler:profiler_lib",
    ],
)

envoy_cc_library(
    name = "server_cmd_handler_lib",
    srcs = ["server_cmd_handler.cc"],
    hdrs = ["server_cmd_handler.h"],
    deps = [
        ":handler_ctx_lib",
        ":utils_lib",
        "//envoy/http:codes_interface",
        "//envoy/server:admin_interface",
        "//envoy/server:instance_interface",
        "//source/common/buffer:buffer_lib",
        "//source/common/http:codes_lib",
        "//source/common/http:header_map_lib",
    ],
)

envoy_cc_library(
    name = "server_info_handler_lib",
    srcs = ["server_info_handler.cc"],
    hdrs = ["server_info_handler.h"],
    deps = [
        ":handler_ctx_lib",
        ":utils_lib",
        "//envoy/http:codes_interface",
        "//envoy/server:admin_interface",
        "//envoy/server:instance_interface",
        "//source/common/buffer:buffer_lib",
        "//source/common/http:codes_lib",
        "//source/common/http:header_map_lib",
        "//source/common/memory:stats_lib",
        "//source/common/version:version_includes",
        "@envoy_api//envoy/admin/v3:pkg_cc_proto",
    ],
)

envoy_cc_library(
    name = "clusters_handler_lib",
    srcs = ["clusters_handler.cc"],
    hdrs = ["clusters_handler.h"],
    deps = [
        ":handler_ctx_lib",
        ":utils_lib",
        "//envoy/http:codes_interface",
        "//envoy/server:admin_interface",
        "//envoy/server:instance_interface",
        "//source/common/buffer:buffer_lib",
        "//source/common/http:codes_lib",
        "//source/common/http:header_map_lib",
        "//source/common/upstream:host_utility_lib",
        "@envoy_api//envoy/admin/v3:pkg_cc_proto",
    ],
)

envoy_cc_library(
    name = "config_dump_handler_lib",
    srcs = ["config_dump_handler.cc"],
    hdrs = ["config_dump_handler.h"],
    deps = [
        ":config_tracker_lib",
        ":handler_ctx_lib",
        ":utils_lib",
        "//envoy/http:codes_interface",
        "//envoy/server:admin_interface",
        "//envoy/server:instance_interface",
        "//source/common/buffer:buffer_lib",
        "//source/common/common:matchers_lib",
        "//source/common/common:statusor_lib",
        "//source/common/http:codes_lib",
        "//source/common/http:header_map_lib",
        "@envoy_api//envoy/admin/v3:pkg_cc_proto",
        "@envoy_api//envoy/config/core/v3:pkg_cc_proto",
        "@envoy_api//envoy/config/endpoint/v3:pkg_cc_proto",
    ],
)

envoy_cc_library(
    name = "init_dump_handler_lib",
    srcs = ["init_dump_handler.cc"],
    hdrs = ["init_dump_handler.h"],
    deps = [
        ":handler_ctx_lib",
        ":utils_lib",
        "//envoy/server:admin_interface",
        "//envoy/server:instance_interface",
        "//source/common/http:codes_lib",
        "//source/common/http:header_map_lib",
        "@envoy_api//envoy/admin/v3:pkg_cc_proto",
    ],
)

envoy_cc_library(
    name = "utils_lib",
    srcs = ["utils.cc"],
    hdrs = ["utils.h"],
    deps = [
        "//envoy/init:manager_interface",
        "//source/common/common:enum_to_int",
        "//source/common/http:codes_lib",
        "//source/common/http:header_map_lib",
        "//source/common/http:headers_lib",
        "@envoy_api//envoy/admin/v3:pkg_cc_proto",
    ],
)

envoy_cc_library(
    name = "config_tracker_lib",
    srcs = ["config_tracker_impl.cc"],
    hdrs = ["config_tracker_impl.h"],
    deps = [
        "//envoy/server:config_tracker_interface",
        "//source/common/common:assert_lib",
        "//source/common/common:macros",
    ],
)<|MERGE_RESOLUTION|>--- conflicted
+++ resolved
@@ -94,15 +94,12 @@
     srcs = [
         "admin_head_start.html",
         "admin.css",
-<<<<<<< HEAD
         "admin.js",
     ],
     outs = ["admin_html_gen.h"],
     cmd = "./$(location :generate_admin_html.sh) \
         $(location admin_head_start.html) $(location admin.css) \
         $(location admin.js)> $@",
-=======
->>>>>>> 958cdb1f
     ],
     outs = ["admin_html_gen.h"],
     cmd = "./$(location :generate_admin_html.sh) \
@@ -111,24 +108,6 @@
     visibility = ["//visibility:private"],
 )
 
-<<<<<<< HEAD
-envoy_cc_library(
-    name = "admin_html_generator_lib",
-    srcs = [
-        "admin_html_generator.cc",
-        ":generate_admin_html",
-    ],
-    hdrs = ["admin_html_generator.h"],
-    deps = [
-        "//envoy/server:admin_interface",
-        "//source/common/buffer:buffer_lib",
-        "//source/common/common:assert_lib",
-        "//source/common/html:utility_lib",
-    ],
-)
-
-=======
->>>>>>> 958cdb1f
 envoy_cc_library(
     name = "handler_ctx_lib",
     hdrs = ["handler_ctx.h"],
