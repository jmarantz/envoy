--- conflicted
+++ resolved
@@ -38,15 +38,11 @@
     addDisjointBuckets(name, histogram, response);
     break;
   case Utility::HistogramBucketsMode::Detailed:
-<<<<<<< HEAD
-    // addDetailedBuckets(name, histogram, response);
-=======
     response.addFragments({name, ":\n  totals="});
     addDetail(histogram.detailedTotalBuckets(), response);
     response.add("\n  intervals=");
     addDetail(histogram.detailedIntervalBuckets(), response);
     response.addFragments({"\n  summary=", histogram.quantileSummary(), "\n"});
->>>>>>> f9cd553c
     break;
   }
 }
@@ -158,19 +154,10 @@
 
   switch (histogram_buckets_mode_) {
   case Utility::HistogramBucketsMode::NoBuckets: {
-<<<<<<< HEAD
-    ProtobufWkt::Struct computed_quantile;
-    ProtoMap& computed_quantile_fields = *computed_quantile.mutable_fields();
-    computed_quantile_fields["name"] = ValueUtil::stringValue(name);
-    populateQuantiles(histogram, "supported_quantiles",
-                      computed_quantile_fields["values"].mutable_list_value());
-    *histogram_array_->add_values() = ValueUtil::structValue(computed_quantile);
-=======
     Json::Streamer::MapPtr map = json_->histogram_array_->addMap();
     map->addEntries({{"name", name}});
     map->addKey("values");
     populatePercentiles(histogram, *map);
->>>>>>> f9cd553c
     break;
   }
   case Utility::HistogramBucketsMode::Cumulative: {
@@ -190,111 +177,23 @@
     break;
   }
   case Utility::HistogramBucketsMode::Detailed: {
-<<<<<<< HEAD
-    std::vector<Stats::ParentHistogram::Bucket> buckets = histogram.detailedTotalBuckets(64);
-    ProtobufWkt::Struct histogram_obj;
-    ProtoMap& histogram_obj_fields = *histogram_obj.mutable_fields();
-    histogram_obj_fields["name"] = ValueUtil::stringValue(histogram.name());
-    populateQuantiles(histogram, "supported_percentiles",
-                      histogram_obj_fields["percentiles"].mutable_list_value());
-    populateDetail("totals", histogram.detailedTotalBuckets(64), histogram_obj_fields);
-    populateDetail("intervals", histogram.detailedIntervalBuckets(64), histogram_obj_fields);
-    *histogram_array_->add_values() = ValueUtil::structValue(histogram_obj);
-    break;
-  }
-  }
-}
-
-void StatsJsonRender::populateDetail(absl::string_view name,
-                                     const std::vector<Stats::ParentHistogram::Bucket>& buckets,
-                                     ProtoMap& histogram_obj_fields) {
-  ProtobufWkt::ListValue* bucket_array = histogram_obj_fields[name].mutable_list_value();
-  for (const Stats::ParentHistogram::Bucket& bucket : buckets) {
-    ProtobufWkt::Struct bucket_json;
-    ProtoMap& bucket_fields = *bucket_json.mutable_fields();
-    bucket_fields["value"] = ValueUtil::numberValue(bucket.value_);
-    bucket_fields["count"] = ValueUtil::numberValue(bucket.count_);
-    *bucket_array->add_values() = ValueUtil::structValue(bucket_json);
-=======
     generateHistogramDetail(name, histogram, *json_->histogram_array_->addMap());
     break;
   }
->>>>>>> f9cd553c
-  }
-  drainIfNeeded(response);
-}
-
-<<<<<<< HEAD
-// Since histograms are buffered (see above), the finalize() method generates
-// all of them.
-void StatsJsonRender::finalize(Buffer::Instance& response) {
-  if (histogram_array_->values_size() > 0) {
-    ProtoMap& histograms_obj_container_fields = *histograms_obj_container_.mutable_fields();
-    if (found_used_histogram_) {
-      if (histogram_buckets_mode_ == Utility::HistogramBucketsMode::NoBuckets) {
-        ProtoMap& histograms_obj_fields = *histograms_obj_.mutable_fields();
-        histograms_obj_fields["computed_quantiles"].set_allocated_list_value(
-            histogram_array_.release());
-        histograms_obj_container_fields["histograms"] = ValueUtil::structValue(histograms_obj_);
-      } else if (histogram_buckets_mode_ == Utility::HistogramBucketsMode::Detailed) {
-        ProtoMap& histograms_obj_fields = *histograms_obj_.mutable_fields();
-        histograms_obj_fields["details"].set_allocated_list_value(histogram_array_.release());
-        histograms_obj_container_fields["histograms"] = ValueUtil::structValue(histograms_obj_);
-      } else {
-        IS_ENVOY_BUG("reached unexpected buckets mode with found_used_histogram_ set");
-      }
-    } else {
-      ASSERT(histogram_buckets_mode_ != Utility::HistogramBucketsMode::NoBuckets);
-      histograms_obj_container_fields["histograms"].set_allocated_list_value(
-          histogram_array_.release());
-    }
-    auto str = MessageUtil::getJsonStringFromMessageOrError(
-        ValueUtil::structValue(histograms_obj_container_), false /* pretty */, true);
-
-    // Protobuf json serialization can yield an empty string (printing an
-    // untrappable error message to stdout) if it receives an invalid input, so
-    // we exclude that here.
-    if (!str.empty()) {
-      response.addFragments({delim_, str});
-    }
-=======
+  }
+  drainIfNeeded(response);
+}
+
 void StatsJsonRender::populateSupportedPercentiles(Json::Streamer::Array& array) {
   Stats::HistogramStatisticsImpl empty_statistics;
   std::vector<double> supported = empty_statistics.supportedQuantiles();
   std::vector<Json::Streamer::Value> views(supported.size());
   for (uint32_t i = 0, n = supported.size(); i < n; ++i) {
     views[i] = supported[i] * 100;
->>>>>>> f9cd553c
   }
   array.addEntries(views);
 }
 
-<<<<<<< HEAD
-void StatsJsonRender::populateVector(absl::string_view name, const std::vector<double>& values,
-                                     uint32_t multiplier, ProtoMap& histograms_obj_fields) {
-  ProtobufWkt::ListValue* array = histograms_obj_fields[name].mutable_list_value();
-
-  for (double value : values) {
-    *array->add_values() = ValueUtil::numberValue(value * multiplier);
-  }
-}
-
-// Summarizes the buckets in the specified histogram, collecting JSON objects.
-// Note, we do not flush this buffer to the network when it grows large, and
-// if this becomes an issue it should be possible to do, noting that we are
-// one or two levels nesting below the list of scalar stats due to the Envoy
-// stats json schema, where histograms are grouped together.
-void StatsJsonRender::populateQuantiles(const Stats::ParentHistogram& histogram,
-                                        absl::string_view label,
-                                        ProtobufWkt::ListValue* computed_quantile_value_array) {
-  if (!found_used_histogram_) {
-    // It is not possible for the supported quantiles to differ across histograms, so it is ok
-    // to send them once.
-    Stats::HistogramStatisticsImpl empty_statistics;
-    ProtoMap& fields = *histograms_obj_.mutable_fields();
-    populateVector(label, empty_statistics.supportedQuantiles(), 100, fields);
-    found_used_histogram_ = true;
-=======
 void StatsJsonRender::populatePercentiles(const Stats::ParentHistogram& histogram,
                                           Json::Streamer::Map& map) {
   Json::Streamer::ArrayPtr array = map.addArray();
@@ -305,20 +204,9 @@
   ASSERT(intervals.size() == min_size);
   for (uint32_t i = 0; i < min_size; ++i) {
     array->addMap()->addEntries({{"cumulative", totals[i]}, {"interval", intervals[i]}});
->>>>>>> f9cd553c
   }
 };
 
-<<<<<<< HEAD
-  const Stats::HistogramStatistics& interval_statistics = histogram.intervalStatistics();
-  const std::vector<double>& computed_quantiles = interval_statistics.computedQuantiles();
-  const Stats::HistogramStatistics& histogram_stats = histogram.cumulativeStatistics();
-  const std::vector<double>& cumulative_quantiles = histogram_stats.computedQuantiles();
-  const size_t min_size = std::min({computed_quantiles.size(), cumulative_quantiles.size(),
-                                    interval_statistics.supportedQuantiles().size()});
-  ASSERT(min_size == computed_quantiles.size());
-  ASSERT(min_size == cumulative_quantiles.size());
-=======
 void StatsJsonRender::renderHistogramStart() {
   histograms_initialized_ = true;
   json_->histogram_map1_ = json_->stats_array_->addMap();
@@ -344,7 +232,6 @@
     break;
   }
 }
->>>>>>> f9cd553c
 
 void StatsJsonRender::generateHistogramDetail(const std::string& name,
                                               const Stats::ParentHistogram& histogram,
@@ -367,8 +254,6 @@
     buckets_array->addMap()->addEntries(
         {{"lower_bound", bucket.lower_bound_}, {"width", bucket.width_}, {"count", bucket.count_}});
   }
-<<<<<<< HEAD
-=======
 }
 
 // Since histograms are buffered (see above), the finalize() method generates
@@ -376,7 +261,6 @@
 void StatsJsonRender::finalize(Buffer::Instance& response) {
   json_.reset();
   drainIfNeeded(response);
->>>>>>> f9cd553c
 }
 
 // Collects the buckets from the specified histogram, using either the
