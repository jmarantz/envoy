#include "source/server/admin/admin_filter.h"

#include "source/server/admin/utils.h"

namespace Envoy {
namespace Server {

AdminFilter::AdminFilter(Admin::GenRequestFn admin_request_fn)
    : admin_request_fn_(admin_request_fn) {}

Http::FilterHeadersStatus AdminFilter::decodeHeaders(Http::RequestHeaderMap& headers,
                                                     bool end_stream) {
  // ENVOY_LOG_MISC(error, "decodeHeaders({})", end_stream);
  request_headers_ = &headers;
  if (end_stream) {
    onComplete();
  }

  return Http::FilterHeadersStatus::StopIteration;
}

Http::FilterDataStatus AdminFilter::decodeData(Buffer::Instance& data, bool end_stream) {
  // Currently we generically buffer all admin request data in case a handler wants to use it.
  // If we ever support streaming admin requests we may need to revisit this. Note, we must use
  // addDecodedData() here since we might need to perform onComplete() processing if end_stream is
  // true.
  decoder_callbacks_->addDecodedData(data, false);

  if (end_stream) {
    onComplete();
  }

  return Http::FilterDataStatus::StopIterationNoBuffer;
}

Http::FilterTrailersStatus AdminFilter::decodeTrailers(Http::RequestTrailerMap&) {
  onComplete();
  return Http::FilterTrailersStatus::StopIteration;
}

void AdminFilter::onDestroy() {
  for (const auto& callback : on_destroy_callbacks_) {
    callback();
  }
}

void AdminFilter::addOnDestroyCallback(std::function<void()> cb) {
  on_destroy_callbacks_.push_back(std::move(cb));
}

Http::StreamDecoderFilterCallbacks& AdminFilter::getDecoderFilterCallbacks() const {
  ASSERT(decoder_callbacks_ != nullptr);
  return *decoder_callbacks_;
}

const Buffer::Instance* AdminFilter::getRequestBody() const {
  return decoder_callbacks_->decodingBuffer();
}

const Http::RequestHeaderMap& AdminFilter::getRequestHeaders() const {
  ASSERT(request_headers_ != nullptr);
  return *request_headers_;
}

Http::Utility::QueryParams AdminFilter::queryParams() const {
  absl::string_view path = request_headers_->getPathValue();
  Http::Utility::QueryParams query = Http::Utility::parseAndDecodeQueryString(path);
  if (!query.empty()) {
    return query;
  }

  // Check if the params are in the request's body.
  if (request_headers_->getContentTypeValue() ==
      Http::Headers::get().ContentTypeValues.FormUrlEncoded) {
    const Buffer::Instance* body = getRequestBody();
    if (body != nullptr) {
      query = Http::Utility::parseFromBody(body->toString());
    }
  }

  return query;
}

void AdminFilter::onComplete() {
<<<<<<< HEAD
  decoder_callbacks_->addDownstreamWatermarkCallbacks(watermark_callbacks_);

  const absl::string_view path = request_headers_->getPathValue();
=======
  absl::string_view path = request_headers_->getPathValue();
>>>>>>> 4314865d
  ENVOY_STREAM_LOG(debug, "request complete: path: {}", *decoder_callbacks_, path);

  auto header_map = Http::ResponseHeaderMapImpl::create();
  RELEASE_ASSERT(request_headers_, "");
<<<<<<< HEAD
  request_ = admin_request_fn_(path, *this);
  Http::Code code = request_->start(*header_map);
=======
  Admin::RequestPtr handler = admin_handler_fn_(*this);
  Http::Code code = handler->start(*header_map);
>>>>>>> 4314865d
  Utility::populateFallbackResponseHeaders(code, *header_map);
  decoder_callbacks_->encodeHeaders(std::move(header_map), false,
                                    StreamInfo::ResponseCodeDetails::get().AdminFilterResponse);
  nextChunk();
}

void AdminFilter::nextChunk() {
  if (!can_write_ || request_ == nullptr) {
    ENVOY_LOG_MISC(error, "nextChunk exit early");
    return;
  }

  Buffer::OwnedImpl response;
  bool more_data = request_->nextChunk(response);
  bool end_stream = end_stream_on_complete_ && !more_data;
  if (response.length() > 0 || end_stream) {
    // ENVOY_LOG_MISC(error, "nextChunk sent data {}", response.length());
    decoder_callbacks_->encodeData(response, end_stream);
  } else {
    // ENVOY_LOG_MISC(error, "nextChunk no data");
  }

  if (more_data) {
    ENVOY_LOG_MISC(error, "nextChunk posting next");
    decoder_callbacks_->dispatcher().post([this]() { nextChunk(); });
  } else {
    ENVOY_LOG_MISC(error, "nextChunk reset");
    request_.reset();
  }
}

} // namespace Server
} // namespace Envoy<|MERGE_RESOLUTION|>--- conflicted
+++ resolved
@@ -82,24 +82,15 @@
 }
 
 void AdminFilter::onComplete() {
-<<<<<<< HEAD
   decoder_callbacks_->addDownstreamWatermarkCallbacks(watermark_callbacks_);
 
   const absl::string_view path = request_headers_->getPathValue();
-=======
-  absl::string_view path = request_headers_->getPathValue();
->>>>>>> 4314865d
   ENVOY_STREAM_LOG(debug, "request complete: path: {}", *decoder_callbacks_, path);
 
   auto header_map = Http::ResponseHeaderMapImpl::create();
   RELEASE_ASSERT(request_headers_, "");
-<<<<<<< HEAD
-  request_ = admin_request_fn_(path, *this);
+  request_ = admin_request_fn_(*this);
   Http::Code code = request_->start(*header_map);
-=======
-  Admin::RequestPtr handler = admin_handler_fn_(*this);
-  Http::Code code = handler->start(*header_map);
->>>>>>> 4314865d
   Utility::populateFallbackResponseHeaders(code, *header_map);
   decoder_callbacks_->encodeHeaders(std::move(header_map), false,
                                     StreamInfo::ResponseCodeDetails::get().AdminFilterResponse);
