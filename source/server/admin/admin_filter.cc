--- conflicted
+++ resolved
@@ -70,18 +70,11 @@
 
   auto header_map = Http::ResponseHeaderMapImpl::create();
   RELEASE_ASSERT(request_headers_, "");
-<<<<<<< HEAD
   handler_ = admin_handler_fn_(path, *this);
   Http::Code code = handler_->start(*header_map);
-=======
-  Admin::HandlerPtr handler = admin_handler_fn_(path, *this);
-  Http::Code code = handler->start(/*path, */ *header_map);
->>>>>>> 027d6ca1
   Utility::populateFallbackResponseHeaders(code, *header_map);
   decoder_callbacks_->encodeHeaders(std::move(header_map), false,
                                     StreamInfo::ResponseCodeDetails::get().AdminFilterResponse);
-
-<<<<<<< HEAD
   nextChunk();
 }
 
@@ -95,32 +88,19 @@
   bool more_data = handler_->nextChunk(response);
   bool end_stream = end_stream_on_complete_ && !more_data;
   if (response.length() > 0 || end_stream) {
-    ENVOY_LOG_MISC(error, "nextChunk sent data {}", response.length());
+    // ENVOY_LOG_MISC(error, "nextChunk sent data {}", response.length());
     decoder_callbacks_->encodeData(response, end_stream);
   } else {
-    ENVOY_LOG_MISC(error, "nextChunk no data");
+    // ENVOY_LOG_MISC(error, "nextChunk no data");
   }
 
   if (more_data) {
-    ENVOY_LOG_MISC(error, "nextChunk posting next");
+    // ENVOY_LOG_MISC(error, "nextChunk posting next");
     decoder_callbacks_->dispatcher().post([this]() { nextChunk(); });
   } else {
-    ENVOY_LOG_MISC(error, "nextChunk reset");
+    // ENVOY_LOG_MISC(error, "nextChunk reset");
     handler_.reset();
   }
-=======
-  bool more_data;
-  do {
-    Buffer::OwnedImpl response;
-    more_data = handler->nextChunk(response);
-    bool end_stream = end_stream_on_complete_ && !more_data;
-    ENVOY_LOG_MISC(error, "nextChunk: response.length={} more_data={} end_stream={}",
-                   response.length(), more_data, end_stream);
-    if (response.length() > 0 || end_stream) {
-      decoder_callbacks_->encodeData(response, end_stream);
-    }
-  } while (more_data);
->>>>>>> 027d6ca1
 }
 
 } // namespace Server
