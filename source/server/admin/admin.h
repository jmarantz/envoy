#pragma once

#include <chrono>
#include <functional>
#include <list>
#include <string>
#include <utility>
#include <vector>

#include "envoy/http/filter.h"
#include "envoy/http/request_id_extension.h"
#include "envoy/network/filter.h"
#include "envoy/network/listen_socket.h"
#include "envoy/server/admin.h"
#include "envoy/server/instance.h"
#include "envoy/server/listener_manager.h"
#include "envoy/upstream/outlier_detection.h"
#include "envoy/upstream/resource_manager.h"

#include "source/common/common/assert.h"
#include "source/common/common/basic_resource_impl.h"
#include "source/common/common/empty_string.h"
#include "source/common/common/logger.h"
#include "source/common/common/macros.h"
#include "source/common/http/conn_manager_config.h"
#include "source/common/http/conn_manager_impl.h"
#include "source/common/http/date_provider_impl.h"
#include "source/common/http/default_server_string.h"
#include "source/common/http/http1/codec_stats.h"
#include "source/common/http/http2/codec_stats.h"
#include "source/common/http/request_id_extension_impl.h"
#include "source/common/http/utility.h"
#include "source/common/network/connection_balancer_impl.h"
#include "source/common/network/raw_buffer_socket.h"
#include "source/common/router/scoped_config_impl.h"
#include "source/common/stats/isolated_store_impl.h"
#include "source/extensions/filters/http/common/pass_through_filter.h"
#include "source/server/admin/admin_factory_context.h"
#include "source/server/admin/admin_filter.h"
#include "source/server/admin/clusters_handler.h"
#include "source/server/admin/config_dump_handler.h"
#include "source/server/admin/config_tracker_impl.h"
#include "source/server/admin/init_dump_handler.h"
#include "source/server/admin/listeners_handler.h"
#include "source/server/admin/logs_handler.h"
#include "source/server/admin/profiling_handler.h"
#include "source/server/admin/runtime_handler.h"
#include "source/server/admin/server_cmd_handler.h"
#include "source/server/admin/server_info_handler.h"
#include "source/server/admin/stats_handler.h"
#include "source/server/null_overload_manager.h"

#include "absl/strings/string_view.h"

namespace Envoy {
namespace Server {

class AdminInternalAddressConfig : public Http::InternalAddressConfig {
  bool isInternalAddress(const Network::Address::Instance&) const override { return false; }
};

/**
 * Implementation of Server::Admin.
 */
class AdminImpl : public Admin,
                  public Network::FilterChainManager,
                  public Network::FilterChainFactory,
                  public Http::FilterChainFactory,
                  public Http::ConnectionManagerConfig,
                  public std::enable_shared_from_this<AdminImpl>,
                  Logger::Loggable<Logger::Id::admin> {
public:
  AdminImpl(const std::string& profile_path, Server::Instance& server,
            bool ignore_global_conn_limit);

  Http::Code runCallback(Http::ResponseHeaderMap& response_headers, Buffer::Instance& response,
                         AdminStream& admin_stream);
  const Network::Socket& socket() override { return *socket_; }
  Network::Socket& mutableSocket() { return *socket_; }

  Configuration::FactoryContext& factoryContext() { return factory_context_; }

  // Server::Admin
  // TODO(jsedgwick) These can be managed with a generic version of ConfigTracker.
  // Wins would be no manual removeHandler() and code reuse.
  //
  // The prefix must start with "/" and contain at least one additional character.
  bool addHandler(const std::string& prefix, const std::string& help_text, HandlerCb callback,
                  bool removable, bool mutates_server_state,
                  const ParamDescriptorVec& params = {}) override;
  bool addStreamingHandler(const std::string& prefix, const std::string& help_text,
                           GenRequestFn callback, bool removable, bool mutates_server_state,
                           const ParamDescriptorVec& params = {}) override;
  bool removeHandler(const std::string& prefix) override;
  ConfigTracker& getConfigTracker() override;

  void startHttpListener(std::list<AccessLog::InstanceSharedPtr> access_logs,
                         Network::Address::InstanceConstSharedPtr address,
                         Network::Socket::OptionsSharedPtr socket_options) override;
  uint32_t concurrency() const override { return server_.options().concurrency(); }

  // Network::FilterChainManager
  const Network::FilterChain* findFilterChain(const Network::ConnectionSocket&,
                                              const StreamInfo::StreamInfo&) const override {
    return admin_filter_chain_.get();
  }

  // Network::FilterChainFactory
  bool
  createNetworkFilterChain(Network::Connection& connection,
                           const Filter::NetworkFilterFactoriesList& filter_factories) override;
  bool createListenerFilterChain(Network::ListenerFilterManager&) override { return true; }
  void createUdpListenerFilterChain(Network::UdpListenerFilterManager&,
                                    Network::UdpReadFilterCallbacks&) override {}
  bool createQuicListenerFilterChain(Network::QuicListenerFilterManager&) override { return true; }

  // Http::FilterChainFactory
  bool createFilterChain(Http::FilterChainManager& manager, bool,
                         const Http::FilterChainOptions&) const override;
  bool createUpgradeFilterChain(absl::string_view, const Http::FilterChainFactory::UpgradeMap*,
                                Http::FilterChainManager&) const override {
    return false;
  }

  // Http::ConnectionManagerConfig
  const Http::RequestIDExtensionSharedPtr& requestIDExtension() override {
    return request_id_extension_;
  }
  const std::list<AccessLog::InstanceSharedPtr>& accessLogs() override { return access_logs_; }
  bool flushAccessLogOnNewRequest() override { return flush_access_log_on_new_request_; }
  bool flushAccessLogOnTunnelSuccessfullyEstablished() const override { return false; }
  const absl::optional<std::chrono::milliseconds>& accessLogFlushInterval() override {
    return null_access_log_flush_interval_;
  }
  Http::ServerConnectionPtr createCodec(Network::Connection& connection,
                                        const Buffer::Instance& data,
                                        Http::ServerConnectionCallbacks& callbacks,
                                        Server::OverloadManager& overload_manager) override;
  Http::DateProvider& dateProvider() override { return date_provider_; }
  std::chrono::milliseconds drainTimeout() const override { return std::chrono::milliseconds(100); }
  Http::FilterChainFactory& filterFactory() override { return *this; }
  bool generateRequestId() const override { return false; }
  bool preserveExternalRequestId() const override { return false; }
  bool alwaysSetRequestIdInResponse() const override { return false; }
  absl::optional<std::chrono::milliseconds> idleTimeout() const override { return idle_timeout_; }
  bool isRoutable() const override { return false; }
  absl::optional<std::chrono::milliseconds> maxConnectionDuration() const override {
    return max_connection_duration_;
  }
  uint32_t maxRequestHeadersKb() const override { return max_request_headers_kb_; }
  uint32_t maxRequestHeadersCount() const override { return max_request_headers_count_; }
  std::chrono::milliseconds streamIdleTimeout() const override { return {}; }
  std::chrono::milliseconds requestTimeout() const override { return {}; }
  std::chrono::milliseconds requestHeadersTimeout() const override { return {}; }
  std::chrono::milliseconds delayedCloseTimeout() const override { return {}; }
  absl::optional<std::chrono::milliseconds> maxStreamDuration() const override {
    return max_stream_duration_;
  }
  Router::RouteConfigProvider* routeConfigProvider() override { return &route_config_provider_; }
  Config::ConfigProvider* scopedRouteConfigProvider() override {
    return &scoped_route_config_provider_;
  }
  OptRef<const Router::ScopeKeyBuilder> scopeKeyBuilder() override { return scope_key_builder_; }
  const std::string& serverName() const override { return Http::DefaultServerString::get(); }
  const absl::optional<std::string>& schemeToSet() const override { return scheme_; }
  bool shouldSchemeMatchUpstream() const override { return scheme_match_upstream_; }
  HttpConnectionManagerProto::ServerHeaderTransformation
  serverHeaderTransformation() const override {
    return HttpConnectionManagerProto::OVERWRITE;
  }
  Http::ConnectionManagerStats& stats() override { return stats_; }
  Http::ConnectionManagerTracingStats& tracingStats() override { return tracing_stats_; }
  bool useRemoteAddress() const override { return true; }
  const Http::InternalAddressConfig& internalAddressConfig() const override {
    return internal_address_config_;
  }
  uint32_t xffNumTrustedHops() const override { return 0; }
  bool skipXffAppend() const override { return false; }
  const std::string& via() const override { return EMPTY_STRING; }
  Http::ForwardClientCertType forwardClientCert() const override {
    return Http::ForwardClientCertType::Sanitize;
  }
  const std::vector<Http::ClientCertDetailsType>& setCurrentClientCertDetails() const override {
    return set_current_client_cert_details_;
  }
  const Network::Address::Instance& localAddress() override;
  const absl::optional<std::string>& userAgent() override { return user_agent_; }
  Tracing::TracerSharedPtr tracer() override { return nullptr; }
  const Http::TracingConnectionManagerConfig* tracingConfig() override { return nullptr; }
  Http::ConnectionManagerListenerStats& listenerStats() override { return listener_->stats_; }
  bool proxy100Continue() const override { return false; }
  bool streamErrorOnInvalidHttpMessaging() const override { return false; }
  const Http::Http1Settings& http1Settings() const override { return http1_settings_; }
  bool shouldNormalizePath() const override { return true; }
  bool shouldMergeSlashes() const override { return true; }
  bool shouldStripTrailingHostDot() const override { return false; }
  Http::StripPortType stripPortType() const override { return Http::StripPortType::None; }
  envoy::config::core::v3::HttpProtocolOptions::HeadersWithUnderscoresAction
  headersWithUnderscoresAction() const override {
    return envoy::config::core::v3::HttpProtocolOptions::ALLOW;
  }
  const LocalReply::LocalReply& localReply() const override { return *local_reply_; }
  envoy::extensions::filters::network::http_connection_manager::v3::HttpConnectionManager::
      PathWithEscapedSlashesAction
      pathWithEscapedSlashesAction() const override {
    return envoy::extensions::filters::network::http_connection_manager::v3::HttpConnectionManager::
        KEEP_UNCHANGED;
  }
  const std::vector<Http::OriginalIPDetectionSharedPtr>&
  originalIpDetectionExtensions() const override {
    return detection_extensions_;
  }
  const std::vector<Http::EarlyHeaderMutationPtr>& earlyHeaderMutationExtensions() const override {
    return early_header_mutations_;
  }
  Http::Code request(absl::string_view path_and_query, absl::string_view method,
                     Http::ResponseHeaderMap& response_headers, std::string& body) override;
  void closeSocket() override;
  void addListenerToHandler(Network::ConnectionHandler* handler) override;

<<<<<<< HEAD
  GenRequestFn createRequestFunction() const {
    return [this](AdminStream& admin_stream) -> RequestPtr { return makeRequest(admin_stream, false); };
  }
=======
>>>>>>> bb4a76ac
  uint64_t maxRequestsPerConnection() const override { return 0; }
  const HttpConnectionManagerProto::ProxyStatusConfig* proxyStatusConfig() const override {
    return proxy_status_config_.get();
  }
  Http::ServerHeaderValidatorPtr
  makeHeaderValidator([[maybe_unused]] Http::Protocol protocol) override {
#ifdef ENVOY_ENABLE_UHV
    ENVOY_BUG(header_validator_factory_ != nullptr,
              "Admin HCM config can not have null UHV factory.");
    return header_validator_factory_ ? header_validator_factory_->createServerHeaderValidator(
                                           protocol, getHeaderValidatorStats(protocol))
                                     : nullptr;
#else
    return nullptr;
#endif
  }
  bool appendLocalOverload() const override { return false; }
  bool appendXForwardedPort() const override { return false; }
  bool addProxyProtocolConnectionState() const override { return true; }

private:
  friend class AdminTestingPeer;

#ifdef ENVOY_ENABLE_UHV
  ::Envoy::Http::HeaderValidatorStats& getHeaderValidatorStats(Http::Protocol protocol);
#endif

<<<<<<< HEAD
  /**
   * Creates a Request from the request in the admin stream.
   */
  RequestPtr makeRequest(AdminStream& admin_stream, bool html_active) const;
=======
  RequestPtr makeRequest(AdminStream& admin_stream) const override;
>>>>>>> bb4a76ac

  /**
   * Creates a UrlHandler structure from a non-chunked callback.
   */
  UrlHandler makeHandler(const std::string& prefix, const std::string& help_text,
                         HandlerCb callback, bool removable, bool mutates_state,
                         const ParamDescriptorVec& params = {});

  /**
   * Creates a URL prefix bound to chunked handler. Handler is expected to
   * supply a method makeRequest(AdminStream&).
   *
   * @param prefix the prefix to register
   * @param help_text a help text ot display in a table in the admin home page
   * @param handler the Handler object for the admin subsystem, supplying makeContext().
   * @param removeable indicates whether the handler can be removed after being added
   * @param mutates_state indicates whether the handler will mutate state and therefore
   *                      must be accessed via HTTP POST rather than GET.
   * @return the UrlHandler.
   */
  template <class Handler>
  UrlHandler makeStreamingHandler(const std::string& prefix, const std::string& help_text,
                                  Handler& handler, bool removable, bool mutates_state) {
    return {prefix, help_text,
            [&handler](AdminStream& admin_stream) -> Admin::RequestPtr {
              return handler.makeRequest(admin_stream);
            },
            removable, mutates_state};
  }

  /**
   * Implementation of RouteConfigProvider that returns a static null route config.
   */
  struct NullRouteConfigProvider : public Router::RouteConfigProvider {
    NullRouteConfigProvider(TimeSource& time_source);

    // Router::RouteConfigProvider
    Rds::ConfigConstSharedPtr config() const override { return config_; }
    const absl::optional<ConfigInfo>& configInfo() const override { return config_info_; }
    SystemTime lastUpdated() const override { return time_source_.systemTime(); }
    absl::Status onConfigUpdate() override { return absl::OkStatus(); }
    Router::ConfigConstSharedPtr configCast() const override { return config_; }
    void requestVirtualHostsUpdate(const std::string&, Event::Dispatcher&,
                                   std::weak_ptr<Http::RouteConfigUpdatedCallback>) override {}

    Router::ConfigConstSharedPtr config_;
    absl::optional<ConfigInfo> config_info_;
    TimeSource& time_source_;
  };

  /**
   * Implementation of ScopedRouteConfigProvider that returns a null scoped route config.
   */
  struct NullScopedRouteConfigProvider : public Config::ConfigProvider {
    NullScopedRouteConfigProvider(TimeSource& time_source)
        : config_(std::make_shared<const Router::NullScopedConfigImpl>()),
          time_source_(time_source) {}

    ~NullScopedRouteConfigProvider() override = default;

    // Config::ConfigProvider
    SystemTime lastUpdated() const override { return time_source_.systemTime(); }
    const Protobuf::Message* getConfigProto() const override { return nullptr; }
    std::string getConfigVersion() const override { return ""; }
    ConfigConstSharedPtr getConfig() const override { return config_; }
    ApiType apiType() const override { return ApiType::Full; }
    ConfigProtoVector getConfigProtos() const override { return {}; }

    Router::ScopedConfigConstSharedPtr config_;
    TimeSource& time_source_;
  };

  /**
   * Implementation of ScopeKeyBuilder that returns a null scope key.
   */
  struct NullScopeKeyBuilder : public Router::ScopeKeyBuilder {
    NullScopeKeyBuilder() = default;
    ~NullScopeKeyBuilder() override = default;

    Router::ScopeKeyPtr computeScopeKey(const Http::HeaderMap&) const override { return nullptr; };
  };

  std::vector<const UrlHandler*> sortedHandlers() const;
  envoy::admin::v3::ServerInfo::State serverState();

  /**
   * URL handlers.
   */
  Http::Code handlerAdminHome(Http::ResponseHeaderMap& response_headers, Buffer::Instance& response,
                              AdminStream&);

  Http::Code handlerHelp(Http::ResponseHeaderMap& response_headers, Buffer::Instance& response,
                         AdminStream&);
  void getHelp(Buffer::Instance& response) const;

  class AdminListenSocketFactory : public Network::ListenSocketFactory {
  public:
    AdminListenSocketFactory(Network::SocketSharedPtr socket) : socket_(socket) {}

    // Network::ListenSocketFactory
    Network::Socket::Type socketType() const override { return socket_->socketType(); }
    const Network::Address::InstanceConstSharedPtr& localAddress() const override {
      return socket_->connectionInfoProvider().localAddress();
    }
    Network::SocketSharedPtr getListenSocket(uint32_t) override {
      // This is only supposed to be called once.
      RELEASE_ASSERT(!socket_create_, "AdminListener's socket shouldn't be shared.");
      socket_create_ = true;
      return socket_;
    }
    Network::ListenSocketFactoryPtr clone() const override { return nullptr; }
    void closeAllSockets() override {}
    void doFinalPreWorkerInit() override {}

  private:
    Network::SocketSharedPtr socket_;
    bool socket_create_{false};
  };

  class AdminListener : public Network::ListenerConfig {
  public:
    AdminListener(AdminImpl& parent, Stats::Scope& listener_scope)
        : parent_(parent), name_("admin"), scope_(listener_scope),
          stats_(Http::ConnectionManagerImpl::generateListenerStats("http.admin.", scope_)),
          init_manager_(nullptr), ignore_global_conn_limit_(parent.ignore_global_conn_limit_) {}

    // Network::ListenerConfig
    Network::FilterChainManager& filterChainManager() override { return parent_; }
    Network::FilterChainFactory& filterChainFactory() override { return parent_; }
    std::vector<Network::ListenSocketFactoryPtr>& listenSocketFactories() override {
      return parent_.socket_factories_;
    }
    bool bindToPort() const override { return true; }
    bool handOffRestoredDestinationConnections() const override { return false; }
    uint32_t perConnectionBufferLimitBytes() const override { return 0; }
    std::chrono::milliseconds listenerFiltersTimeout() const override { return {}; }
    bool continueOnListenerFiltersTimeout() const override { return false; }
    Stats::Scope& listenerScope() override { return scope_; }
    uint64_t listenerTag() const override { return 0; }
    const std::string& name() const override { return name_; }
    const Network::ListenerInfoConstSharedPtr& listenerInfo() const override {
      return parent_.listener_info_;
    }
    Network::UdpListenerConfigOptRef udpListenerConfig() override { return {}; }
    Network::InternalListenerConfigOptRef internalListenerConfig() override { return {}; }
    Network::ConnectionBalancer& connectionBalancer(const Network::Address::Instance&) override {
      return connection_balancer_;
    }
    ResourceLimit& openConnections() override { return open_connections_; }
    const std::vector<AccessLog::InstanceSharedPtr>& accessLogs() const override {
      return empty_access_logs_;
    }
    uint32_t tcpBacklogSize() const override { return ENVOY_TCP_BACKLOG_SIZE; }
    uint32_t maxConnectionsToAcceptPerSocketEvent() const override {
      return Network::DefaultMaxConnectionsToAcceptPerSocketEvent;
    }
    Init::Manager& initManager() override { return *init_manager_; }
    bool ignoreGlobalConnLimit() const override { return ignore_global_conn_limit_; }
    bool shouldBypassOverloadManager() const override { return true; }

    AdminImpl& parent_;
    const std::string name_;
    Stats::Scope& scope_;
    Http::ConnectionManagerListenerStats stats_;
    Network::NopConnectionBalancerImpl connection_balancer_;
    BasicResourceLimitImpl open_connections_;

  private:
    const std::vector<AccessLog::InstanceSharedPtr> empty_access_logs_;
    std::unique_ptr<Init::Manager> init_manager_;
    const bool ignore_global_conn_limit_;
  };
  using AdminListenerPtr = std::unique_ptr<AdminListener>;

  class AdminFilterChain : public Network::FilterChain {
  public:
    // We can't use the default constructor because transport_socket_factory_ doesn't have a
    // default constructor.
    AdminFilterChain() {} // NOLINT(modernize-use-equals-default)

    // Network::FilterChain
    const Network::DownstreamTransportSocketFactory& transportSocketFactory() const override {
      return transport_socket_factory_;
    }

    std::chrono::milliseconds transportSocketConnectTimeout() const override {
      return std::chrono::milliseconds::zero();
    }

    const Filter::NetworkFilterFactoriesList& networkFilterFactories() const override {
      return empty_network_filter_factory_;
    }

    absl::string_view name() const override { return "admin"; }

  private:
    const Network::RawBufferSocketFactory transport_socket_factory_;
    const Filter::NetworkFilterFactoriesList empty_network_filter_factory_;
  };

  Server::Instance& server_;
  const Network::ListenerInfoConstSharedPtr listener_info_;
  AdminFactoryContext factory_context_;
  Http::RequestIDExtensionSharedPtr request_id_extension_;
  std::list<AccessLog::InstanceSharedPtr> access_logs_;
  const bool flush_access_log_on_new_request_ = false;
  const absl::optional<std::chrono::milliseconds> null_access_log_flush_interval_;
  const std::string profile_path_;
  Http::ConnectionManagerStats stats_;
  NullOverloadManager null_overload_manager_;
  // Note: this is here to essentially blackhole the tracing stats since they aren't used in the
  // Admin case.
  Stats::IsolatedStoreImpl no_op_store_;
  Http::ConnectionManagerTracingStats tracing_stats_;
  NullRouteConfigProvider route_config_provider_;
  NullScopedRouteConfigProvider scoped_route_config_provider_;
  NullScopeKeyBuilder scope_key_builder_;
  Server::ClustersHandler clusters_handler_;
  Server::ConfigDumpHandler config_dump_handler_;
  Server::InitDumpHandler init_dump_handler_;
  Server::StatsHandler stats_handler_;
  Server::LogsHandler logs_handler_;
  Server::ProfilingHandler profiling_handler_;
  Server::TcmallocProfilingHandler tcmalloc_profiling_handler_;
  Server::RuntimeHandler runtime_handler_;
  Server::ListenersHandler listeners_handler_;
  Server::ServerCmdHandler server_cmd_handler_;
  Server::ServerInfoHandler server_info_handler_;
  std::list<UrlHandler> handlers_;
  const uint32_t max_request_headers_kb_{Http::DEFAULT_MAX_REQUEST_HEADERS_KB};
  const uint32_t max_request_headers_count_{Http::DEFAULT_MAX_HEADERS_COUNT};
  absl::optional<std::chrono::milliseconds> idle_timeout_;
  absl::optional<std::chrono::milliseconds> max_connection_duration_;
  absl::optional<std::chrono::milliseconds> max_stream_duration_;
  absl::optional<std::string> user_agent_;
  Http::SlowDateProviderImpl date_provider_;
  std::vector<Http::ClientCertDetailsType> set_current_client_cert_details_;
  Http::Http1Settings http1_settings_;
  Http::Http1::CodecStats::AtomicPtr http1_codec_stats_;
  Http::Http2::CodecStats::AtomicPtr http2_codec_stats_;
  ConfigTrackerImpl config_tracker_;
  const Network::FilterChainSharedPtr admin_filter_chain_;
  Network::SocketSharedPtr socket_;
  std::vector<Network::ListenSocketFactoryPtr> socket_factories_;
  AdminListenerPtr listener_;
  const AdminInternalAddressConfig internal_address_config_;
  const LocalReply::LocalReplyPtr local_reply_;
  const std::vector<Http::OriginalIPDetectionSharedPtr> detection_extensions_{};
  const std::vector<Http::EarlyHeaderMutationPtr> early_header_mutations_{};
  const absl::optional<std::string> scheme_{};
  const bool scheme_match_upstream_ = false;
  const bool ignore_global_conn_limit_;
  std::unique_ptr<HttpConnectionManagerProto::ProxyStatusConfig> proxy_status_config_;
  const Http::HeaderValidatorFactoryPtr header_validator_factory_;
};

} // namespace Server
} // namespace Envoy<|MERGE_RESOLUTION|>--- conflicted
+++ resolved
@@ -218,12 +218,10 @@
   void closeSocket() override;
   void addListenerToHandler(Network::ConnectionHandler* handler) override;
 
-<<<<<<< HEAD
   GenRequestFn createRequestFunction() const {
     return [this](AdminStream& admin_stream) -> RequestPtr { return makeRequest(admin_stream, false); };
   }
-=======
->>>>>>> bb4a76ac
+
   uint64_t maxRequestsPerConnection() const override { return 0; }
   const HttpConnectionManagerProto::ProxyStatusConfig* proxyStatusConfig() const override {
     return proxy_status_config_.get();
@@ -251,14 +249,11 @@
   ::Envoy::Http::HeaderValidatorStats& getHeaderValidatorStats(Http::Protocol protocol);
 #endif
 
-<<<<<<< HEAD
   /**
    * Creates a Request from the request in the admin stream.
    */
-  RequestPtr makeRequest(AdminStream& admin_stream, bool html_active) const;
-=======
+  //RequestPtr makeRequest(AdminStream& admin_stream, bool html_active) const;
   RequestPtr makeRequest(AdminStream& admin_stream) const override;
->>>>>>> bb4a76ac
 
   /**
    * Creates a UrlHandler structure from a non-chunked callback.
