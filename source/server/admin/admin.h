--- conflicted
+++ resolved
@@ -83,18 +83,11 @@
   //
   // The prefix must start with "/" and contain at least one additional character.
   bool addHandler(const std::string& prefix, const std::string& help_text, HandlerCb callback,
-<<<<<<< HEAD
                   bool removable, bool mutates_server_state,
                   const ParamDescriptorVec& params = {}) override;
-  bool addChunkedHandler(const std::string& prefix, const std::string& help_text,
+  bool addStreamingHandler(const std::string& prefix, const std::string& help_text,
                          GenHandlerCb callback, bool removable, bool mutates_server_state,
                          const ParamDescriptorVec& params = {}) override;
-=======
-                  bool removable, bool mutates_server_state) override;
-  bool addStreamingHandler(const std::string& prefix, const std::string& help_text,
-                           GenRequestFn callback, bool removable,
-                           bool mutates_server_state) override;
->>>>>>> 0a587f23
   bool removeHandler(const std::string& prefix) override;
   ConfigTracker& getConfigTracker() override;
 
@@ -224,11 +217,11 @@
   friend class AdminTestingPeer;
 
   /**
-<<<<<<< HEAD
    * Creates a Handler instance given a request.
    */
   HandlerPtr findHandler(absl::string_view path_and_query, AdminStream& admin_stream);
-=======
+
+  /*
    * Individual admin handler including prefix, help text, and callback.
    */
   struct UrlHandler {
@@ -249,7 +242,6 @@
    */
   UrlHandler makeHandler(const std::string& prefix, const std::string& help_text,
                          HandlerCb callback, bool removable, bool mutates_state);
->>>>>>> 0a587f23
 
   /**
    * Creates a URL prefix bound to chunked handler. Handler is expected to
