--- conflicted
+++ resolved
@@ -200,37 +200,6 @@
     params.push_back(histogram_buckets);
   }
 
-<<<<<<< HEAD
-  return {prefix,
-          "print server stats",
-          [this, active_html](AdminStream& admin_stream) -> Admin::RequestPtr {
-            StatsParams params;
-            params.active_html_ = active_html;
-            return makeRequest(admin_stream, params);
-          },
-          false,
-          false,
-          params};
-}
-
-Admin::UrlHandler StatsHandler::prometheusStatsHandler() {
-  return {"/stats/prometheus",
-          "print server stats in prometheus format",
-          [this](AdminStream& admin_stream) -> Admin::RequestPtr {
-            StatsParams params;
-            params.format_ = StatsFormat::Prometheus;
-            return makeRequest(admin_stream, params);
-          },
-          false,
-          false,
-          {{Admin::ParamDescriptor::Type::Boolean, "usedonly",
-            "Only include stats that have been written by system since restart"},
-           {Admin::ParamDescriptor::Type::Boolean, "text_readouts",
-            "Render text_readouts as new gaugues with value 0 (increases Prometheus "
-            "data size)"},
-           {Admin::ParamDescriptor::Type::String, "filter",
-            "Regular expression (Google re2) for filtering stats"}}};
-=======
   return {
       "/stats",
       "print server stats",
@@ -238,7 +207,6 @@
       false,
       false,
       params};
->>>>>>> 244a13c1
 }
 
 } // namespace Server
