#include "source/server/admin/stats_handler.h"

#include <functional>
#include <vector>

#include "envoy/admin/v3/mutex_stats.pb.h"
#include "envoy/server/admin.h"

#include "source/common/buffer/buffer_impl.h"
#include "source/common/common/empty_string.h"
#include "source/common/http/headers.h"
#include "source/common/http/utility.h"
#include "source/server/admin/prometheus_stats.h"
#include "source/server/admin/stats_request.h"

<<<<<<< HEAD
#include "absl/strings/numbers.h"

=======
>>>>>>> 5e9ca8d5
namespace Envoy {
namespace Server {

const uint64_t RecentLookupsCapacity = 100;

StatsHandler::StatsHandler(Server::Instance& server) : HandlerContextBase(server) {}

Http::Code StatsHandler::handlerResetCounters(absl::string_view, Http::ResponseHeaderMap&,
                                              Buffer::Instance& response, AdminStream&) {
  for (const Stats::CounterSharedPtr& counter : server_.stats().counters()) {
    counter->reset();
  }
  server_.stats().symbolTable().clearRecentLookups();
  response.add("OK\n");
  return Http::Code::OK;
}

Http::Code StatsHandler::handlerStatsRecentLookups(absl::string_view, Http::ResponseHeaderMap&,
                                                   Buffer::Instance& response, AdminStream&) {
  Stats::SymbolTable& symbol_table = server_.stats().symbolTable();
  std::string table;
  const uint64_t total =
      symbol_table.getRecentLookups([&table](absl::string_view name, uint64_t count) {
        table += fmt::format("{:8d} {}\n", count, name);
      });
  if (table.empty() && symbol_table.recentLookupCapacity() == 0) {
    table = "Lookup tracking is not enabled. Use /stats/recentlookups/enable to enable.\n";
  } else {
    response.add("   Count Lookup\n");
  }
  response.add(absl::StrCat(table, "\ntotal: ", total, "\n"));
  return Http::Code::OK;
}

Http::Code StatsHandler::handlerStatsRecentLookupsClear(absl::string_view, Http::ResponseHeaderMap&,
                                                        Buffer::Instance& response, AdminStream&) {
  server_.stats().symbolTable().clearRecentLookups();
  response.add("OK\n");
  return Http::Code::OK;
}

Http::Code StatsHandler::handlerStatsRecentLookupsDisable(absl::string_view,
                                                          Http::ResponseHeaderMap&,
                                                          Buffer::Instance& response,
                                                          AdminStream&) {
  server_.stats().symbolTable().setRecentLookupCapacity(0);
  response.add("OK\n");
  return Http::Code::OK;
}

Http::Code StatsHandler::handlerStatsRecentLookupsEnable(absl::string_view,
                                                         Http::ResponseHeaderMap&,
                                                         Buffer::Instance& response, AdminStream&) {
  server_.stats().symbolTable().setRecentLookupCapacity(RecentLookupsCapacity);
  response.add("OK\n");
  return Http::Code::OK;
}

Admin::RequestPtr StatsHandler::makeRequest(absl::string_view path, AdminStream& /*admin_stream*/) {
  StatsParams params;
  Buffer::OwnedImpl response;
  Http::Code code = params.parse(path, response);
  if (code != Http::Code::OK) {
    return Admin::makeStaticTextRequest(response, code);
  }

<<<<<<< HEAD
  if (server_.statsConfig().flushOnAdmin()) {
    server_.flushStats();
  }

  if (params.format_ == StatsFormat::Prometheus) {
    // TODO(#16139): modify streaming algorithm to cover Prometheus.
    //
    // This may be easiest to accomplish by populating the set
    // with tagExtractedName(), and allowing for vectors of
    // stats as multiples will have the same tag-extracted names.
    // Ideally we'd find a way to do this without slowing down
    // the non-Prometheus implementations.
    Stats::Store& store = server_.stats();
    std::vector<Stats::ParentHistogramSharedPtr> histograms = store.histograms();
    store.symbolTable().sortByStatNames<Stats::ParentHistogramSharedPtr>(
        histograms.begin(), histograms.end(),
        [](const Stats::ParentHistogramSharedPtr& a) -> Stats::StatName { return a->statName(); });
    const std::vector<Stats::TextReadoutSharedPtr>& text_readouts_vec =
        params.prometheus_text_readouts_ ? store.textReadouts()
                                         : std::vector<Stats::TextReadoutSharedPtr>();
    PrometheusStatsFormatter::statsAsPrometheus(
        store.counters(), store.gauges(), histograms, text_readouts_vec, response,
        params.used_only_, params.filter_, server_.api().customStatNamespaces());
    return Admin::makeStaticTextRequest(response, code);
  }
  return makeRequest(server_.stats(), params,
                     [this]() -> Admin::UrlHandler { return statsHandler(); });
}

Admin::RequestPtr StatsHandler::makeRequest(Stats::Store& stats, const StatsParams& params,
                                            StatsRequest::UrlHandlerFn url_handler_fn) {
  return std::make_unique<StatsRequest>(stats, params, url_handler_fn);
=======
  if (params.format_ == StatsFormat::Prometheus) {
    // TODO(#16139): modify streaming algorithm to cover Prometheus.
    //
    // This may be easiest to accomplish by populating the set
    // with tagExtractedName(), and allowing for vectors of
    // stats as multiples will have the same tag-extracted names.
    // Ideally we'd find a way to do this without slowing down
    // the non-Prometheus implementations.
    Buffer::OwnedImpl response;
    prometheusFlushAndRender(params, response);
    return Admin::makeStaticTextRequest(response, code);
  }

  if (server_.statsConfig().flushOnAdmin()) {
    server_.flushStats();
  }

  return makeRequest(server_.stats(), params);
}

Admin::RequestPtr StatsHandler::makeRequest(Stats::Store& stats, const StatsParams& params) {
  return std::make_unique<StatsRequest>(stats, params);
>>>>>>> 5e9ca8d5
}

Http::Code StatsHandler::handlerPrometheusStats(absl::string_view path_and_query,
                                                Http::ResponseHeaderMap&,
                                                Buffer::Instance& response, AdminStream&) {
  return prometheusStats(path_and_query, response);
}

Http::Code StatsHandler::prometheusStats(absl::string_view path_and_query,
                                         Buffer::Instance& response) {
  StatsParams params;
  Http::Code code = params.parse(path_and_query, response);
  if (code != Http::Code::OK) {
    return code;
  }
<<<<<<< HEAD

=======
  prometheusFlushAndRender(params, response);
  return Http::Code::OK;
}

void StatsHandler::prometheusFlushAndRender(const StatsParams& params, Buffer::Instance& response) {
>>>>>>> 5e9ca8d5
  if (server_.statsConfig().flushOnAdmin()) {
    server_.flushStats();
  }
  prometheusRender(server_.stats(), server_.api().customStatNamespaces(), params, response);
}

<<<<<<< HEAD
  Stats::Store& stats = server_.stats();
=======
void StatsHandler::prometheusRender(Stats::Store& stats,
                                    const Stats::CustomStatNamespaces& custom_namespaces,
                                    const StatsParams& params, Buffer::Instance& response) {
>>>>>>> 5e9ca8d5
  const std::vector<Stats::TextReadoutSharedPtr>& text_readouts_vec =
      params.prometheus_text_readouts_ ? stats.textReadouts()
                                       : std::vector<Stats::TextReadoutSharedPtr>();
  PrometheusStatsFormatter::statsAsPrometheus(stats.counters(), stats.gauges(), stats.histograms(),
<<<<<<< HEAD
                                              text_readouts_vec, response, params.used_only_,
                                              params.filter_, server_.api().customStatNamespaces());
  return Http::Code::OK;
=======
                                              text_readouts_vec, response, params,
                                              custom_namespaces);
>>>>>>> 5e9ca8d5
}

Http::Code StatsHandler::handlerContention(absl::string_view,
                                           Http::ResponseHeaderMap& response_headers,
                                           Buffer::Instance& response, AdminStream&) {

  if (server_.options().mutexTracingEnabled() && server_.mutexTracer() != nullptr) {
    response_headers.setReferenceContentType(Http::Headers::get().ContentTypeValues.Json);

    envoy::admin::v3::MutexStats mutex_stats;
    mutex_stats.set_num_contentions(server_.mutexTracer()->numContentions());
    mutex_stats.set_current_wait_cycles(server_.mutexTracer()->currentWaitCycles());
    mutex_stats.set_lifetime_wait_cycles(server_.mutexTracer()->lifetimeWaitCycles());
    response.add(MessageUtil::getJsonStringFromMessageOrError(mutex_stats, true, true));
  } else {
    response.add("Mutex contention tracing is not enabled. To enable, run Envoy with flag "
                 "--enable-mutex-tracing.");
  }
  return Http::Code::OK;
}

Admin::UrlHandler StatsHandler::statsHandler() {
  return {
      "/stats",
      "print server stats",
      [this](absl::string_view path, AdminStream& admin_stream) -> Admin::RequestPtr {
        return makeRequest(path, admin_stream);
      },
      false,
      false,
      {{Admin::ParamDescriptor::Type::Boolean, "usedonly",
        "Only include stats that have been written by system since restart"},
       {Admin::ParamDescriptor::Type::String, "filter",
        "Regular expression (ecmascript) for filtering stats"},
       {Admin::ParamDescriptor::Type::Enum,
        "format",
        "File format to use.",
        {"html", "text", "json"}},
       {Admin::ParamDescriptor::Type::Enum,
        "type",
        "Stat types to include.",
        {Labels::All, Labels::Counters, Labels::Histograms, Labels::Gauges, Labels::TextReadouts}},
       {Admin::ParamDescriptor::Type::Enum,
        "histogram_buckets",
        "Histogram bucket display mode",
        {"cumulative", "disjoint", "none"}}}};
}

} // namespace Server
} // namespace Envoy<|MERGE_RESOLUTION|>--- conflicted
+++ resolved
@@ -13,11 +13,8 @@
 #include "source/server/admin/prometheus_stats.h"
 #include "source/server/admin/stats_request.h"
 
-<<<<<<< HEAD
 #include "absl/strings/numbers.h"
 
-=======
->>>>>>> 5e9ca8d5
 namespace Envoy {
 namespace Server {
 
@@ -84,7 +81,19 @@
     return Admin::makeStaticTextRequest(response, code);
   }
 
-<<<<<<< HEAD
+  if (params.format_ == StatsFormat::Prometheus) {
+    // TODO(#16139): modify streaming algorithm to cover Prometheus.
+    //
+    // This may be easiest to accomplish by populating the set
+    // with tagExtractedName(), and allowing for vectors of
+    // stats as multiples will have the same tag-extracted names.
+    // Ideally we'd find a way to do this without slowing down
+    // the non-Prometheus implementations.
+    Buffer::OwnedImpl response;
+    prometheusFlushAndRender(params, response);
+    return Admin::makeStaticTextRequest(response, code);
+  }
+
   if (server_.statsConfig().flushOnAdmin()) {
     server_.flushStats();
   }
@@ -116,31 +125,11 @@
 
 Admin::RequestPtr StatsHandler::makeRequest(Stats::Store& stats, const StatsParams& params,
                                             StatsRequest::UrlHandlerFn url_handler_fn) {
-  return std::make_unique<StatsRequest>(stats, params, url_handler_fn);
-=======
-  if (params.format_ == StatsFormat::Prometheus) {
-    // TODO(#16139): modify streaming algorithm to cover Prometheus.
-    //
-    // This may be easiest to accomplish by populating the set
-    // with tagExtractedName(), and allowing for vectors of
-    // stats as multiples will have the same tag-extracted names.
-    // Ideally we'd find a way to do this without slowing down
-    // the non-Prometheus implementations.
-    Buffer::OwnedImpl response;
-    prometheusFlushAndRender(params, response);
-    return Admin::makeStaticTextRequest(response, code);
-  }
-
-  if (server_.statsConfig().flushOnAdmin()) {
-    server_.flushStats();
-  }
-
   return makeRequest(server_.stats(), params);
 }
 
 Admin::RequestPtr StatsHandler::makeRequest(Stats::Store& stats, const StatsParams& params) {
   return std::make_unique<StatsRequest>(stats, params);
->>>>>>> 5e9ca8d5
 }
 
 Http::Code StatsHandler::handlerPrometheusStats(absl::string_view path_and_query,
@@ -156,40 +145,31 @@
   if (code != Http::Code::OK) {
     return code;
   }
-<<<<<<< HEAD
-
-=======
-  prometheusFlushAndRender(params, response);
-  return Http::Code::OK;
-}
-
-void StatsHandler::prometheusFlushAndRender(const StatsParams& params, Buffer::Instance& response) {
->>>>>>> 5e9ca8d5
+
   if (server_.statsConfig().flushOnAdmin()) {
     server_.flushStats();
   }
+
+  prometheusFlushAndRender(params, response);
+  return Http::Code::OK;
+}
+
+void StatsHandler::prometheusFlushAndRender(const StatsParams& params, Buffer::Instance& response) {
+  if (server_.statsConfig().flushOnAdmin()) {
+    server_.flushStats();
+  }
   prometheusRender(server_.stats(), server_.api().customStatNamespaces(), params, response);
 }
 
-<<<<<<< HEAD
-  Stats::Store& stats = server_.stats();
-=======
 void StatsHandler::prometheusRender(Stats::Store& stats,
                                     const Stats::CustomStatNamespaces& custom_namespaces,
                                     const StatsParams& params, Buffer::Instance& response) {
->>>>>>> 5e9ca8d5
   const std::vector<Stats::TextReadoutSharedPtr>& text_readouts_vec =
       params.prometheus_text_readouts_ ? stats.textReadouts()
                                        : std::vector<Stats::TextReadoutSharedPtr>();
   PrometheusStatsFormatter::statsAsPrometheus(stats.counters(), stats.gauges(), stats.histograms(),
-<<<<<<< HEAD
-                                              text_readouts_vec, response, params.used_only_,
-                                              params.filter_, server_.api().customStatNamespaces());
-  return Http::Code::OK;
-=======
                                               text_readouts_vec, response, params,
                                               custom_namespaces);
->>>>>>> 5e9ca8d5
 }
 
 Http::Code StatsHandler::handlerContention(absl::string_view,
