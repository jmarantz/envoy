--- conflicted
+++ resolved
@@ -10,12 +10,7 @@
 LoadStatsReporter::LoadStatsReporter(const LocalInfo::LocalInfo& local_info,
                                      ClusterManager& cluster_manager, Stats::Scope& scope,
                                      Grpc::AsyncClientPtr async_client,
-<<<<<<< HEAD
-                                     Event::Dispatcher& dispatcher,
-                                     TimeSource& time_source)
-=======
                                      Event::Dispatcher& dispatcher)
->>>>>>> 4f309ab0
     : cm_(cluster_manager), stats_{ALL_LOAD_REPORTER_STATS(
                                 POOL_COUNTER_PREFIX(scope, "load_reporter."))},
       async_client_(std::move(async_client)),
