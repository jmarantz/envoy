--- conflicted
+++ resolved
@@ -31,11 +31,7 @@
 
 DispatcherImpl::DispatcherImpl(TimeSystem& time_system, Buffer::WatermarkFactoryPtr&& factory)
     : time_system_(time_system), buffer_factory_(std::move(factory)), base_(event_base_new()),
-<<<<<<< HEAD
-      timer_factory_(time_system_.createTimerFactory(base_)),
-=======
       scheduler_(time_system_.createScheduler(base_)),
->>>>>>> c060eb9b
       deferred_delete_timer_(createTimer([this]() -> void { clearDeferredDeleteList(); })),
       post_timer_(createTimer([this]() -> void { runPostCallbacks(); })),
       current_to_delete_(&to_delete_1_) {
@@ -121,11 +117,7 @@
 
 TimerPtr DispatcherImpl::createTimer(TimerCb cb) {
   ASSERT(isThreadSafe());
-<<<<<<< HEAD
-  return timer_factory_->createTimer(cb);
-=======
   return scheduler_->createTimer(cb);
->>>>>>> c060eb9b
 }
 
 void DispatcherImpl::deferredDelete(DeferredDeletablePtr&& to_delete) {
