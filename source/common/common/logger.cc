--- conflicted
+++ resolved
@@ -86,15 +86,14 @@
 
 spdlog::logger& Registry::getLog(Id id) { return *allLoggers()[static_cast<int>(id)].logger_; }
 
-<<<<<<< HEAD
 void Registry::setLogLevel(uint64_t log_level) {
-=======
-void Registry::initialize(uint64_t log_level, const std::string& log_format,
-                          Thread::BasicLockable& lock) {
-  getSink()->setLock(lock);
->>>>>>> 6edcaa8a
   for (Logger& logger : allLoggers()) {
     logger.logger_->set_level(static_cast<spdlog::level::level_enum>(log_level));
+  }
+}
+
+void Registry::setLogFormat(const std::string& log_format) {
+  for (Logger& logger : allLoggers()) {
     logger.logger_->set_pattern(log_format);
   }
 }
