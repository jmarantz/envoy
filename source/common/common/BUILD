licenses(["notice"])  # Apache 2

load(
    "//bazel:envoy_build_system.bzl",
    "envoy_basic_cc_library",
    "envoy_cc_library",
    "envoy_include_prefix",
    "envoy_package",
)

envoy_package()

envoy_cc_library(
    name = "assert_lib",
    hdrs = ["assert.h"],
    deps = [":logger_lib"],
)

envoy_cc_library(
    name = "base64_lib",
    srcs = ["base64.cc"],
    hdrs = ["base64.h"],
    deps = [
        ":empty_string",
        "//include/envoy/buffer:buffer_interface",
    ],
)

envoy_cc_library(
    name = "byte_order_lib",
    hdrs = ["byte_order.h"],
)

envoy_cc_library(
    name = "c_smart_ptr_lib",
    hdrs = ["c_smart_ptr.h"],
)

envoy_cc_library(
    name = "cleanup_lib",
    hdrs = ["cleanup.h"],
)

envoy_cc_library(
    name = "compiler_requirements_lib",
    hdrs = ["compiler_requirements.h"],
)

envoy_cc_library(
    name = "empty_string",
    hdrs = ["empty_string.h"],
)

envoy_cc_library(
    name = "enum_to_int",
    hdrs = ["enum_to_int.h"],
)

# fmt_lib is automatically a dependency of all enovy_cc_library definitions.
envoy_basic_cc_library(
    name = "fmt_lib",
    hdrs = ["fmt.h"],
    include_prefix = envoy_include_prefix(PACKAGE_NAME),
)

envoy_cc_library(
    name = "hash_lib",
    hdrs = ["hash.h"],
    external_deps = ["xxhash"],
)

envoy_cc_library(
    name = "hex_lib",
    srcs = ["hex.cc"],
    hdrs = ["hex.h"],
    deps = [":utility_lib"],
)

envoy_cc_library(
    name = "linked_object",
    hdrs = ["linked_object.h"],
    deps = [":assert_lib"],
)

envoy_cc_library(
    name = "logger_lib",
    srcs = ["logger.cc"],
    hdrs = ["logger.h"],
    deps = [
        ":macros",
        "//include/envoy/access_log:access_log_interface",
        "//include/envoy/filesystem:filesystem_interface",
        "//include/envoy/thread:thread_interface",
    ],
)

envoy_cc_library(
    name = "macros",
    hdrs = ["macros.h"],
)

envoy_cc_library(
    name = "non_copyable",
    hdrs = ["non_copyable.h"],
)

envoy_cc_library(
    name = "stl_helpers",
    hdrs = ["stl_helpers.h"],
)

envoy_cc_library(
    name = "thread_lib",
    srcs = ["thread.cc"],
    hdrs = ["thread.h"],
    deps = [
        ":assert_lib",
        ":macros",
        "//include/envoy/thread:thread_interface",
    ],
)

envoy_cc_library(
    name = "utility_lib",
    srcs = ["utility.cc"],
    hdrs = ["utility.h"],
    deps = [
<<<<<<< HEAD
        ":hash_lib",
=======
        ":assert_lib",
        "//include/envoy/common:interval_set_interface",
>>>>>>> c029e35d
        "//include/envoy/common:time_interface",
    ],
)

genrule(
    name = "generate_version_number",
    srcs = ["@envoy_api//:VERSION"],
    outs = ["version_number.h"],
    cmd = """echo "#define BUILD_VERSION_NUMBER \\"$$(cat $<)\\"" >$@""",
)

envoy_cc_library(
    name = "version_includes",
    hdrs = [
        "version.h",
        ":generate_version_number",
    ],
)

envoy_cc_library(
    name = "version_lib",
    srcs = ["version.cc"],
    linkstamp = "version_linkstamp.cc",
    deps = [
        ":version_includes",
        "//source/common/common:macros",
    ],
)

envoy_cc_library(
    name = "to_lower_table_lib",
    srcs = ["to_lower_table.cc"],
    hdrs = ["to_lower_table.h"],
)

envoy_cc_library(
    name = "callback_impl_lib",
    hdrs = ["callback_impl.h"],
    deps = [
        ":assert_lib",
        "//include/envoy/common:callback",
    ],
)

envoy_cc_library(
    name = "shared_memory_hash_set_lib",
    hdrs = ["shared_memory_hash_set.h"],
    deps = [
        ":assert_lib",
        ":logger_lib",
    ],
)<|MERGE_RESOLUTION|>--- conflicted
+++ resolved
@@ -125,12 +125,9 @@
     srcs = ["utility.cc"],
     hdrs = ["utility.h"],
     deps = [
-<<<<<<< HEAD
+        ":assert_lib",
         ":hash_lib",
-=======
-        ":assert_lib",
         "//include/envoy/common:interval_set_interface",
->>>>>>> c029e35d
         "//include/envoy/common:time_interface",
     ],
 )
