--- conflicted
+++ resolved
@@ -26,21 +26,14 @@
 
 /**
  * These are definitions of all of the inline header access functions described inside header_map.h
-<<<<<<< HEAD
-=======
  * TODO(asraa): Simplify code here so macros expand into single virtual calls.
->>>>>>> ec394467
  */
 #define DEFINE_INLINE_HEADER_FUNCS(name)                                                           \
 public:                                                                                            \
   const HeaderEntry* name() const override { return inline_headers_.name##_; }                     \
   void append##name(absl::string_view data, absl::string_view delimiter) override {                \
     HeaderEntry& entry = maybeCreateInline(&inline_headers_.name##_, Headers::get().name);         \
-<<<<<<< HEAD
     headers_.appendToHeader(entry.value(), data, delimiter);                                       \
-=======
-    addSize(HeaderMapImpl::appendToHeader(entry.value(), data, delimiter));                        \
->>>>>>> ec394467
     verifyByteSize();                                                                              \
   }                                                                                                \
   void setReference##name(absl::string_view value) override {                                      \
@@ -59,11 +52,7 @@
     HeaderEntry& entry = maybeCreateInline(&inline_headers_.name##_, Headers::get().name);         \
     headers_.subtractSize(inline_headers_.name##_->value().size());                                \
     entry.value().setInteger(value);                                                               \
-<<<<<<< HEAD
     headers_.addSize(inline_headers_.name##_->value().size());                                     \
-=======
-    addSize(inline_headers_.name##_->value().size());                                              \
->>>>>>> ec394467
     verifyByteSize();                                                                              \
   }                                                                                                \
   void remove##name() override { removeInline(&inline_headers_.name##_); }
@@ -103,19 +92,11 @@
   void addReferenceKey(const LowerCaseString& key, absl::string_view value) override;
   void addCopy(const LowerCaseString& key, uint64_t value) override;
   void addCopy(const LowerCaseString& key, absl::string_view value) override;
-<<<<<<< HEAD
-  void append(const LowerCaseString& key, absl::string_view value) override;
+  void appendCopy(const LowerCaseString& key, absl::string_view value) override;
   void setReference(const LowerCaseString& key, absl::string_view value) override;
   void setReferenceKey(const LowerCaseString& key, absl::string_view value) override;
   void setCopy(const LowerCaseString& key, absl::string_view value) override;
   uint64_t byteSize() const override { return headers_.byteSize(); }
-=======
-  void appendCopy(const LowerCaseString& key, absl::string_view value) override;
-  void setReference(const LowerCaseString& key, absl::string_view value) override;
-  void setReferenceKey(const LowerCaseString& key, absl::string_view value) override;
-  void setCopy(const LowerCaseString& key, absl::string_view value) override;
-  uint64_t byteSize() const override;
->>>>>>> ec394467
   const HeaderEntry* get(const LowerCaseString& key) const override;
   void iterate(ConstIterateCb cb, void* context) const override;
   void iterateReverse(ConstIterateCb cb, void* context) const override;
@@ -247,10 +228,10 @@
     bool empty() const { return headers_.empty(); }
     void clear() {
       headers_.clear();
-<<<<<<< HEAD
       lazy_map_.clear();
       pseudo_headers_end_ = headers_.end();
       cached_byte_size_ = 0;
+      pseudo_headers_end_ = headers_.end();
     }
 
     uint64_t byteSize() const { return cached_byte_size_; }
@@ -262,10 +243,7 @@
     void subtractSize(uint64_t size);
     void appendToHeader(HeaderString& header, absl::string_view data,
                         absl::string_view delimiter = ",");
-=======
-      pseudo_headers_end_ = headers_.end();
-    }
->>>>>>> ec394467
+    uint64_t byteSizeInternal() const;
 
   private:
     // We make headers_ and lazy_map_ mutable to allow find() to populate lazy_map_, associating
@@ -278,12 +256,9 @@
     // This holds the internal byte size of the HeaderMap.
     uint64_t cached_byte_size_ = 0;
     // Performs a manual byte size count.
-    uint64_t byteSizeInternal() const;
   };
 
   void insertByKey(HeaderString&& key, HeaderString&& value);
-  static uint64_t appendToHeader(HeaderString& header, absl::string_view data,
-                                 absl::string_view delimiter = ",");
   HeaderEntryImpl& maybeCreateInline(HeaderEntryImpl** entry, const LowerCaseString& key);
   HeaderEntryImpl& maybeCreateInline(HeaderEntryImpl** entry, const LowerCaseString& key,
                                      HeaderString&& value);
@@ -291,25 +266,20 @@
   HeaderEntryImpl* getExistingInline(absl::string_view key);
 
   void removeInline(HeaderEntryImpl** entry);
-  void verifyByteSize() { headers_.verifyByteSize(); }
 
   AllInlineHeaders inline_headers_;
   HeaderList headers_;
 
-<<<<<<< HEAD
-=======
-  // This holds the internal byte size of the HeaderMap.
-  uint64_t cached_byte_size_ = 0;
   // Performs a manual byte size count.
-  uint64_t byteSizeInternal() const;
+  //uint64_t byteSizeInternal() const { return headers_.byteSizeInternal(); }
+
   // In TestHeaderMapImpl and VerifiedHeaderMapImpl, this method is overridden to performs a
   // time-consuming manual byte size count on each operation to verify the byte size. For prod
   // HeaderMaps, this verification is skipped.
   // TODO(asraa): Move this verification out of prod code and wrap virtual Http::HeaderMap methods
   // in Http::TestHeaderMapImpl with the verification.
-  virtual void verifyByteSize() {}
-
->>>>>>> ec394467
+  virtual void verifyByteSize() { }
+
   ALL_INLINE_HEADERS(DEFINE_INLINE_HEADER_FUNCS)
 };
 
