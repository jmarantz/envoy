#include "common/http/header_map_impl.h"

#include <cstdint>
#include <list>
#include <memory>
#include <string>

#include "common/common/assert.h"
#include "common/common/dump_state_utils.h"
#include "common/common/empty_string.h"
#include "common/common/utility.h"
#include "common/singleton/const_singleton.h"

#include "absl/strings/match.h"

namespace Envoy {
namespace Http {

namespace {
constexpr size_t MinDynamicCapacity{32};
// This includes the NULL (StringUtil::itoa technically only needs 21).
constexpr size_t MaxIntegerLength{32};

uint64_t newCapacity(uint32_t existing_capacity, uint32_t size_to_append) {
  return (static_cast<uint64_t>(existing_capacity) + size_to_append) * 2;
}

void validateCapacity(uint64_t new_capacity) {
  // If the resizing will cause buffer overflow due to hitting uint32_t::max, an OOM is likely
  // imminent. Fast-fail rather than allow a buffer overflow attack (issue #1421)
  RELEASE_ASSERT(new_capacity <= std::numeric_limits<uint32_t>::max(),
                 "Trying to allocate overly large headers.");
  ASSERT(new_capacity >= MinDynamicCapacity);
}

} // namespace

HeaderString::HeaderString() : type_(Type::Inline) {
  buffer_.dynamic_ = inline_buffer_;
  clear();
  static_assert(sizeof(inline_buffer_) >= MaxIntegerLength, "");
  static_assert(MinDynamicCapacity >= MaxIntegerLength, "");
  ASSERT(valid());
}

HeaderString::HeaderString(const LowerCaseString& ref_value) : type_(Type::Reference) {
  buffer_.ref_ = ref_value.get().c_str();
  string_length_ = ref_value.get().size();
  ASSERT(valid());
}

HeaderString::HeaderString(absl::string_view ref_value) : type_(Type::Reference) {
  buffer_.ref_ = ref_value.data();
  string_length_ = ref_value.size();
  ASSERT(valid());
}

HeaderString::HeaderString(HeaderString&& move_value) noexcept {
  type_ = move_value.type_;
  string_length_ = move_value.string_length_;
  switch (move_value.type_) {
  case Type::Reference: {
    buffer_.ref_ = move_value.buffer_.ref_;
    break;
  }
  case Type::Dynamic: {
    // When we move a dynamic header, we switch the moved header back to its default state (inline).
    buffer_.dynamic_ = move_value.buffer_.dynamic_;
    dynamic_capacity_ = move_value.dynamic_capacity_;
    move_value.type_ = Type::Inline;
    move_value.buffer_.dynamic_ = move_value.inline_buffer_;
    move_value.clear();
    break;
  }
  case Type::Inline: {
    buffer_.dynamic_ = inline_buffer_;
    memcpy(inline_buffer_, move_value.inline_buffer_, string_length_);
    move_value.string_length_ = 0;
    break;
  }
  }
  ASSERT(valid());
}

HeaderString::~HeaderString() { freeDynamic(); }

void HeaderString::freeDynamic() {
  if (type_ == Type::Dynamic) {
    free(buffer_.dynamic_);
  }
}

bool HeaderString::valid() const { return validHeaderString(getStringView()); }

void HeaderString::append(const char* data, uint32_t size) {
  switch (type_) {
  case Type::Reference: {
    // Rather than be too clever and optimize this uncommon case, we dynamically
    // allocate and copy.
    type_ = Type::Dynamic;
    const uint64_t new_capacity = newCapacity(string_length_, size);
    if (new_capacity > MinDynamicCapacity) {
      validateCapacity(new_capacity);
      dynamic_capacity_ = new_capacity;
    } else {
      dynamic_capacity_ = MinDynamicCapacity;
    }
    char* buf = static_cast<char*>(malloc(dynamic_capacity_));
    RELEASE_ASSERT(buf != nullptr, "");
    memcpy(buf, buffer_.ref_, string_length_);
    buffer_.dynamic_ = buf;
    break;
  }

  case Type::Inline: {
    const uint64_t new_capacity = static_cast<uint64_t>(size) + string_length_;
    if (new_capacity <= sizeof(inline_buffer_)) {
      // Already inline and the new value fits in inline storage.
      break;
    }

    FALLTHRU;
  }

  case Type::Dynamic: {
    // We can get here either because we didn't fit in inline or we are already dynamic.
    if (type_ == Type::Inline) {
      const uint64_t new_capacity = newCapacity(string_length_, size);
      validateCapacity(new_capacity);
      buffer_.dynamic_ = static_cast<char*>(malloc(new_capacity));
      RELEASE_ASSERT(buffer_.dynamic_ != nullptr, "");
      memcpy(buffer_.dynamic_, inline_buffer_, string_length_);
      dynamic_capacity_ = new_capacity;
      type_ = Type::Dynamic;
    } else {
      if (size + string_length_ > dynamic_capacity_) {
        const uint64_t new_capacity = newCapacity(string_length_, size);
        validateCapacity(new_capacity);

        // Need to reallocate.
        dynamic_capacity_ = new_capacity;
        buffer_.dynamic_ = static_cast<char*>(realloc(buffer_.dynamic_, dynamic_capacity_));
        RELEASE_ASSERT(buffer_.dynamic_ != nullptr, "");
      }
    }
  }
  }
  ASSERT(validHeaderString(absl::string_view(data, size)));
  memcpy(buffer_.dynamic_ + string_length_, data, size);
  string_length_ += size;
}

void HeaderString::clear() {
  switch (type_) {
  case Type::Reference: {
    break;
  }
  case Type::Inline: {
    FALLTHRU;
  }
  case Type::Dynamic: {
    string_length_ = 0;
  }
  }
}

void HeaderString::setCopy(const char* data, uint32_t size) {
  switch (type_) {
  case Type::Reference: {
    // Switch back to inline and fall through.
    type_ = Type::Inline;
    buffer_.dynamic_ = inline_buffer_;

    FALLTHRU;
  }

  case Type::Inline: {
    if (size <= sizeof(inline_buffer_)) {
      // Already inline and the new value fits in inline storage.
      break;
    }

    FALLTHRU;
  }

  case Type::Dynamic: {
    // We can get here either because we didn't fit in inline or we are already dynamic.
    if (type_ == Type::Inline) {
      dynamic_capacity_ = size * 2;
      validateCapacity(dynamic_capacity_);
      buffer_.dynamic_ = static_cast<char*>(malloc(dynamic_capacity_));
      RELEASE_ASSERT(buffer_.dynamic_ != nullptr, "");
      type_ = Type::Dynamic;
    } else {
      if (size > dynamic_capacity_) {
        // Need to reallocate. Use free/malloc to avoid the copy since we are about to overwrite.
        dynamic_capacity_ = size * 2;
        validateCapacity(dynamic_capacity_);
        free(buffer_.dynamic_);
        buffer_.dynamic_ = static_cast<char*>(malloc(dynamic_capacity_));
        RELEASE_ASSERT(buffer_.dynamic_ != nullptr, "");
      }
    }
  }
  }

  memcpy(buffer_.dynamic_, data, size);
  string_length_ = size;
  ASSERT(valid());
}

void HeaderString::setCopy(absl::string_view view) {
  this->setCopy(view.data(), static_cast<uint32_t>(view.size()));
}

void HeaderString::setInteger(uint64_t value) {
  switch (type_) {
  case Type::Reference: {
    // Switch back to inline and fall through.
    type_ = Type::Inline;
    buffer_.dynamic_ = inline_buffer_;

    FALLTHRU;
  }

  case Type::Inline:
    // buffer_.dynamic_ should always point at inline_buffer_ for Type::Inline.
    ASSERT(buffer_.dynamic_ == inline_buffer_);
    FALLTHRU;
  case Type::Dynamic: {
    // Whether dynamic or inline the buffer is guaranteed to be large enough.
    ASSERT(type_ == Type::Inline || dynamic_capacity_ >= MaxIntegerLength);
    // It's safe to use buffer.dynamic_, since buffer.ref_ is union aliased.
    // This better not change without verifying assumptions across this file.
    static_assert(offsetof(Buffer, dynamic_) == offsetof(Buffer, ref_), "");
    string_length_ = StringUtil::itoa(buffer_.dynamic_, 32, value);
  }
  }
}

void HeaderString::setReference(absl::string_view ref_value) {
  freeDynamic();
  type_ = Type::Reference;
  buffer_.ref_ = ref_value.data();
  string_length_ = ref_value.size();
  ASSERT(valid());
}

// Specialization needed for HeaderMapImpl::HeaderList::insert() when key is LowerCaseString.
// A fully specialized template must be defined once in the program, hence this may not be in
// a header file.
template <> bool HeaderMapImpl::HeaderList::isPseudoHeader(const LowerCaseString& key) {
  return key.get().c_str()[0] == ':';
}

HeaderMapImpl::HeaderEntryImpl::HeaderEntryImpl(const LowerCaseString& key) : key_(key) {}

HeaderMapImpl::HeaderEntryImpl::HeaderEntryImpl(const LowerCaseString& key, HeaderString&& value)
    : key_(key), value_(std::move(value)) {}

HeaderMapImpl::HeaderEntryImpl::HeaderEntryImpl(HeaderString&& key, HeaderString&& value)
    : key_(std::move(key)), value_(std::move(value)) {}

void HeaderMapImpl::HeaderEntryImpl::value(absl::string_view value) { value_.setCopy(value); }

void HeaderMapImpl::HeaderEntryImpl::value(uint64_t value) { value_.setInteger(value); }

void HeaderMapImpl::HeaderEntryImpl::value(const HeaderEntry& header) {
  value(header.value().getStringView());
}

#define INLINE_HEADER_STATIC_MAP_ENTRY(name)                                                       \
  add(Headers::get().name.get().c_str(), [](HeaderMapImpl& h) -> StaticLookupResponse {            \
    return {&h.inline_headers_.name##_, &Headers::get().name};                                     \
  });

/**
 * This is the static lookup table that is used to determine whether a header is one of the O(1)
 * headers. This uses a trie for lookup time at most equal to the size of the incoming string.
 */
struct HeaderMapImpl::StaticLookupTable : public TrieLookupTable<EntryCb> {
  StaticLookupTable() {
    ALL_INLINE_HEADERS(INLINE_HEADER_STATIC_MAP_ENTRY)

    // Special case where we map a legacy host header to :authority.
    add(Headers::get().HostLegacy.get().c_str(), [](HeaderMapImpl& h) -> StaticLookupResponse {
      return {&h.inline_headers_.Host_, &Headers::get().Host};
    });
  }
};

<<<<<<< HEAD
void HeaderMapImpl::HeaderList::appendToHeader(HeaderString& header, absl::string_view data,
                                               absl::string_view delimiter) {
=======
uint64_t HeaderMapImpl::appendToHeader(HeaderString& header, absl::string_view data,
                                       absl::string_view delimiter) {
>>>>>>> ec394467
  if (data.empty()) {
    return;
  }
  uint64_t byte_size = 0;
  if (!header.empty()) {
    header.append(delimiter.data(), delimiter.size());
    byte_size += delimiter.size();
  }
  header.append(data.data(), data.size());
  addSize(data.size() + byte_size);
}

HeaderMapImpl::HeaderMapImpl() { inline_headers_.clear(); }

HeaderMapImpl::HeaderMapImpl(
    const std::initializer_list<std::pair<LowerCaseString, std::string>>& values)
    : HeaderMapImpl() {
  for (auto& value : values) {
    HeaderString key_string;
    key_string.setCopy(value.first.get().c_str(), value.first.get().size());
    HeaderString value_string;
    value_string.setCopy(value.second.c_str(), value.second.size());
    addViaMove(std::move(key_string), std::move(value_string));
  }
  verifyByteSize();
}

<<<<<<< HEAD
void HeaderMapImpl::HeaderList::updateSize(uint64_t from_size, uint64_t to_size) {
=======
void HeaderMapImpl::updateSize(uint64_t from_size, uint64_t to_size) {
>>>>>>> ec394467
  ASSERT(cached_byte_size_ >= from_size);
  cached_byte_size_ -= from_size;
  cached_byte_size_ += to_size;
}

<<<<<<< HEAD
void HeaderMapImpl::HeaderList::addSize(uint64_t size) { cached_byte_size_ += size; }

void HeaderMapImpl::HeaderList::subtractSize(uint64_t size) {
=======
void HeaderMapImpl::addSize(uint64_t size) { cached_byte_size_ += size; }

void HeaderMapImpl::subtractSize(uint64_t size) {
>>>>>>> ec394467
  ASSERT(cached_byte_size_ >= size);
  cached_byte_size_ -= size;
}

void HeaderMapImpl::copyFrom(const HeaderMap& header_map) {
  header_map.iterate(
      [](const HeaderEntry& header, void* context) -> HeaderMap::Iterate {
        // TODO(mattklein123) PERF: Avoid copying here if not necessary.
        HeaderString key_string;
        key_string.setCopy(header.key().getStringView());
        HeaderString value_string;
        value_string.setCopy(header.value().getStringView());

        static_cast<HeaderMapImpl*>(context)->addViaMove(std::move(key_string),
                                                         std::move(value_string));
        return HeaderMap::Iterate::Continue;
      },
      this);
  verifyByteSize();
}

bool HeaderMapImpl::operator==(const HeaderMapImpl& rhs) const {
  if (size() != rhs.size()) {
    return false;
  }

  for (auto i = headers_.begin(), j = rhs.headers_.begin(); i != headers_.end(); ++i, ++j) {
    if (i->key() != j->key().getStringView() || i->value() != j->value().getStringView()) {
      return false;
    }
  }

  return true;
}

bool HeaderMapImpl::operator!=(const HeaderMapImpl& rhs) const { return !operator==(rhs); }

void HeaderMapImpl::insertByKey(HeaderString&& key, HeaderString&& value) {
  EntryCb cb = ConstSingleton<StaticLookupTable>::get().find(key.getStringView());
  if (cb) {
    key.clear();
    StaticLookupResponse ref_lookup_response = cb(*this);
    if (*ref_lookup_response.entry_ == nullptr) {
      maybeCreateInline(ref_lookup_response.entry_, *ref_lookup_response.key_, std::move(value));
    } else {
      headers_.appendToHeader((*ref_lookup_response.entry_)->value(), value.getStringView());
      value.clear();
    }
  } else {
    HeaderNode i = headers_.insert(std::move(key), std::move(value));
    i->entry_ = i;
  }
}

void HeaderMapImpl::addViaMove(HeaderString&& key, HeaderString&& value) {
  // If this is an inline header, we can't addViaMove, because we'll overwrite
  // the existing value.
  auto* entry = getExistingInline(key.getStringView());
  if (entry != nullptr) {
    headers_.appendToHeader(entry->value(), value.getStringView());
    key.clear();
    value.clear();
  } else {
    insertByKey(std::move(key), std::move(value));
  }
  verifyByteSize();
}

void HeaderMapImpl::addReference(const LowerCaseString& key, absl::string_view value) {
  HeaderString ref_key(key);
  HeaderString ref_value(value);
  addViaMove(std::move(ref_key), std::move(ref_value));
  verifyByteSize();
}

void HeaderMapImpl::addReferenceKey(const LowerCaseString& key, uint64_t value) {
  HeaderString ref_key(key);
  HeaderString new_value;
  new_value.setInteger(value);
  insertByKey(std::move(ref_key), std::move(new_value));
  ASSERT(new_value.empty()); // NOLINT(bugprone-use-after-move)
  verifyByteSize();
}

void HeaderMapImpl::addReferenceKey(const LowerCaseString& key, absl::string_view value) {
  HeaderString ref_key(key);
  HeaderString new_value;
  new_value.setCopy(value);
  insertByKey(std::move(ref_key), std::move(new_value));
  ASSERT(new_value.empty()); // NOLINT(bugprone-use-after-move)
  verifyByteSize();
}

void HeaderMapImpl::addCopy(const LowerCaseString& key, uint64_t value) {
  auto* entry = getExistingInline(key.get());
  if (entry != nullptr) {
    char buf[32];
    StringUtil::itoa(buf, sizeof(buf), value);
    headers_.appendToHeader(entry->value(), buf);
    return;
  }
  HeaderString new_key;
  new_key.setCopy(key.get());
  HeaderString new_value;
  new_value.setInteger(value);
  insertByKey(std::move(new_key), std::move(new_value));
  ASSERT(new_key.empty());   // NOLINT(bugprone-use-after-move)
  ASSERT(new_value.empty()); // NOLINT(bugprone-use-after-move)
  verifyByteSize();
}

void HeaderMapImpl::addCopy(const LowerCaseString& key, absl::string_view value) {
  auto* entry = getExistingInline(key.get());
  if (entry != nullptr) {
    headers_.appendToHeader(entry->value(), value);
    return;
  }
  HeaderString new_key;
  new_key.setCopy(key.get());
  HeaderString new_value;
  new_value.setCopy(value);
  insertByKey(std::move(new_key), std::move(new_value));
  ASSERT(new_key.empty());   // NOLINT(bugprone-use-after-move)
  ASSERT(new_value.empty()); // NOLINT(bugprone-use-after-move)
  verifyByteSize();
<<<<<<< HEAD
}

void HeaderMapImpl::append(const LowerCaseString& key, absl::string_view value) {
  HeaderLazyMap::iterator iter = headers_.find(key.get());
  if (iter != headers_.findEnd()) {
#if HEADER_MAP_USE_FLAT_HASH_MAP
    HeaderNodeVector& v = iter->second;
    for (HeaderNode node : v) {
      headers_.appendToHeader(node->value(), value);
    }
#endif
#if HEADER_MAP_USE_MULTI_MAP
    do {
      HeaderNode node = iter->second;
      headers_.appendToHeader(node->value(), value);
      ++iter;
    } while (iter != headers_.findEnd() && iter->second->key().getStringView() == key.get());
#endif
  } else {
    addCopy(key, value);
  }
  verifyByteSize();
}

=======
}

void HeaderMapImpl::appendCopy(const LowerCaseString& key, absl::string_view value) {
  // TODO(#9221): converge on and document a policy for coalescing multiple headers.
  auto* entry = getExisting(key);
  if (entry) {
    const uint64_t added_size = appendToHeader(entry->value(), value);
    addSize(added_size);
  } else {
    addCopy(key, value);
  }

  verifyByteSize();
}

>>>>>>> ec394467
void HeaderMapImpl::setReference(const LowerCaseString& key, absl::string_view value) {
  HeaderString ref_key(key);
  HeaderString ref_value(value);
  remove(key);
  insertByKey(std::move(ref_key), std::move(ref_value));
  verifyByteSize();
}

void HeaderMapImpl::setReferenceKey(const LowerCaseString& key, absl::string_view value) {
  HeaderString ref_key(key);
  HeaderString new_value;
  new_value.setCopy(value);
  remove(key);
  insertByKey(std::move(ref_key), std::move(new_value));
  ASSERT(new_value.empty()); // NOLINT(bugprone-use-after-move)
  verifyByteSize();
}

void HeaderMapImpl::setCopy(const LowerCaseString& key, absl::string_view value) {
<<<<<<< HEAD
  // Replaces a header if it exists, otherwise adds by copy.
  HeaderLazyMap::iterator iter = headers_.find(key.get());
  if (iter != headers_.findEnd()) {
#if HEADER_MAP_USE_FLAT_HASH_MAP
    HeaderNodeVector& v = iter->second;
    for (HeaderNode node : v) {
      headers_.updateSize(node->value().size(), value.size());
      node->value(value);
    }
#endif
#if HEADER_MAP_USE_MULTI_MAP
    do {
      HeaderNode node = iter->second;
      headers_.updateSize(node->value().size(), value.size());
      node->value(value);
      ++iter;
    } while (iter != headers_.findEnd() && iter->second->key().getStringView() == key.get());
#endif
=======
  // Replaces the first occurrence of a header if it exists, otherwise adds by copy.
  // TODO(#9221): converge on and document a policy for coalescing multiple headers.
  auto* entry = getExisting(key);
  if (entry) {
    updateSize(entry->value().size(), value.size());
    entry->value(value);
>>>>>>> ec394467
  } else {
    addCopy(key, value);
  }
  verifyByteSize();
}

<<<<<<< HEAD
uint64_t HeaderMapImpl::HeaderList::byteSizeInternal() const {
=======
uint64_t HeaderMapImpl::byteSize() const { return cached_byte_size_; }

uint64_t HeaderMapImpl::byteSizeInternal() const {
>>>>>>> ec394467
  // Computes the total byte size by summing the byte size of the keys and values.
  uint64_t byte_size = 0;
  for (const HeaderEntryImpl& header : headers_) {
    byte_size += header.key().size();
    byte_size += header.value().size();
  }
  return byte_size;
}

const HeaderEntry* HeaderMapImpl::get(const LowerCaseString& key) const {
  HeaderLazyMap::iterator iter = headers_.find(key.get());
  if (iter != headers_.findEnd()) {
#if HEADER_MAP_USE_FLAT_HASH_MAP
    const HeaderNodeVector& v = iter->second;
    ASSERT(!v.empty()); // It's impossible to have a map entry with an empty vector as its value.
    HeaderEntryImpl& header_entry = *v[0];
#endif
#if HEADER_MAP_USE_MULTI_MAP
    HeaderEntryImpl& header_entry = *(iter->second);
#endif
    return &header_entry;
  }
  return nullptr;
}

HeaderEntry* HeaderMapImpl::getExisting(const LowerCaseString& key) {
  for (HeaderEntryImpl& header : headers_) {
    if (header.key() == key.get().c_str()) {
      return &header;
    }
  }

  return nullptr;
}

void HeaderMapImpl::iterate(ConstIterateCb cb, void* context) const {
  for (const HeaderEntryImpl& header : headers_) {
    if (cb(header, context) == HeaderMap::Iterate::Break) {
      break;
    }
  }
}

void HeaderMapImpl::iterateReverse(ConstIterateCb cb, void* context) const {
  for (auto it = headers_.rbegin(); it != headers_.rend(); it++) {
    if (cb(*it, context) == HeaderMap::Iterate::Break) {
      break;
    }
  }
}

HeaderMap::Lookup HeaderMapImpl::lookup(const LowerCaseString& key,
                                        const HeaderEntry** entry) const {
  EntryCb cb = ConstSingleton<StaticLookupTable>::get().find(key.get());
  if (cb) {
    // The accessor callbacks for predefined inline headers take a HeaderMapImpl& as an argument;
    // even though we don't make any modifications, we need to cast_cast in order to use the
    // accessor.
    //
    // Making this work without const_cast would require managing an additional const accessor
    // callback for each predefined inline header and add to the complexity of the code.
    StaticLookupResponse ref_lookup_response = cb(const_cast<HeaderMapImpl&>(*this));
    *entry = *ref_lookup_response.entry_;
    if (*entry) {
      return Lookup::Found;
    } else {
      return Lookup::NotFound;
    }
  } else {
    *entry = nullptr;
    return Lookup::NotSupported;
  }
}

void HeaderMapImpl::clear() {
  inline_headers_.clear();
  headers_.clear();
<<<<<<< HEAD
}

HeaderMapImpl::HeaderLazyMap::iterator
HeaderMapImpl::HeaderList::find(absl::string_view key) const {
  if (lazy_map_.empty()) {
    for (auto node = headers_.begin(); node != headers_.end(); ++node) {
      absl::string_view key = node->key().getStringView();
#if HEADER_MAP_USE_FLAT_HASH_MAP
      HeaderNodeVector& v = lazy_map_[key];
      v.push_back(node);
#endif
#if HEADER_MAP_USE_MULTI_MAP
      lazy_map_.insert(std::make_pair(key, node));
#endif
    }
  }
  return lazy_map_.find(key);
=======
  cached_byte_size_ = 0;
>>>>>>> ec394467
}

void HeaderMapImpl::remove(const LowerCaseString& key) {
  EntryCb cb = ConstSingleton<StaticLookupTable>::get().find(key.get());
  if (cb) {
    StaticLookupResponse ref_lookup_response = cb(*this);
    removeInline(ref_lookup_response.entry_);
  } else {
    headers_.remove(key.get());
  }
}

void HeaderMapImpl::HeaderList::remove(absl::string_view key) {
  auto iter = find(key);
  if (iter != lazy_map_.end()) {
#if HEADER_MAP_USE_FLAT_HASH_MAP
    HeaderNodeVector header_nodes = std::move(iter->second);
    lazy_map_.erase(iter);
    for (const HeaderNode& node : header_nodes) {
      ASSERT(node->key() == key);
      erase(node, false /* clear_from_map */);
    }
#endif
#if HEADER_MAP_USE_MULTI_MAP
    ASSERT(iter->second->key() == key);
    do {
      auto iter_to_erase = iter;
      ++iter;
      HeaderNode& node = iter_to_erase->second;
      erase(node, false /* clear_from_map */);
      lazy_map_.erase(iter_to_erase);
    } while (iter != lazy_map_.end() && iter->second->key() == key);
#endif
  }
}

void HeaderMapImpl::HeaderList::erase(HeaderNode i, bool clear_from_map) {
  if (pseudo_headers_end_ == i) {
    pseudo_headers_end_++;
  }
  subtractSize(i->key().size() + i->value().size());
  if (clear_from_map) {
    lazy_map_.erase(i->key().getStringView());
  }
<<<<<<< HEAD
  headers_.erase(i);
=======
  verifyByteSize();
>>>>>>> ec394467
}

void HeaderMapImpl::removePrefix(const LowerCaseString& prefix) {
  headers_.remove_if([&prefix, this](const HeaderEntryImpl& entry) {
    bool to_remove = absl::StartsWith(entry.key().getStringView(), prefix.get());
    if (to_remove) {
      // If this header should be removed, make sure any references in the
      // static lookup table are cleared as well.
      EntryCb cb = ConstSingleton<StaticLookupTable>::get().find(entry.key().getStringView());
      if (cb) {
        StaticLookupResponse ref_lookup_response = cb(*this);
        if (ref_lookup_response.entry_) {
          const uint32_t key_value_size = (*ref_lookup_response.entry_)->key().size() +
                                          (*ref_lookup_response.entry_)->value().size();
          headers_.subtractSize(key_value_size);
          *ref_lookup_response.entry_ = nullptr;
        }
      } else {
        headers_.subtractSize(entry.key().size() + entry.value().size());
      }
    }
    return to_remove;
  });
  verifyByteSize();
}

void HeaderMapImpl::dumpState(std::ostream& os, int indent_level) const {
  using IterateData = std::pair<std::ostream*, const char*>;
  const char* spaces = spacesForLevel(indent_level);
  IterateData iterate_data = std::make_pair(&os, spaces);
  iterate(
      [](const HeaderEntry& header, void* context) -> HeaderMap::Iterate {
        auto* data = static_cast<IterateData*>(context);
        *data->first << data->second << "'" << header.key().getStringView() << "', '"
                     << header.value().getStringView() << "'\n";
        return HeaderMap::Iterate::Continue;
      },
      &iterate_data);
}

HeaderMapImpl::HeaderEntryImpl& HeaderMapImpl::maybeCreateInline(HeaderEntryImpl** entry,
                                                                 const LowerCaseString& key) {
  if (*entry) {
    return **entry;
  }

  HeaderNode i = headers_.insert(key);
  i->entry_ = i;
  *entry = &(*i);
  return **entry;
}

HeaderMapImpl::HeaderEntryImpl& HeaderMapImpl::maybeCreateInline(HeaderEntryImpl** entry,
                                                                 const LowerCaseString& key,
                                                                 HeaderString&& value) {
  if (*entry) {
    value.clear();
    return **entry;
  }

  HeaderNode i = headers_.insert(key, std::move(value));
  i->entry_ = i;
  *entry = &(*i);
  return **entry;
}

HeaderMapImpl::HeaderEntryImpl* HeaderMapImpl::getExistingInline(absl::string_view key) {
  EntryCb cb = ConstSingleton<StaticLookupTable>::get().find(key);
  if (cb) {
    StaticLookupResponse ref_lookup_response = cb(*this);
    return *ref_lookup_response.entry_;
  }
  return nullptr;
}

void HeaderMapImpl::removeInline(HeaderEntryImpl** ptr_to_entry) {
  if (!*ptr_to_entry) {
    return;
  }

  HeaderEntryImpl* entry = *ptr_to_entry;
  *ptr_to_entry = nullptr;
<<<<<<< HEAD
  headers_.erase(entry->entry_, true);
=======
  headers_.erase(entry->entry_);
>>>>>>> ec394467
  verifyByteSize();
}

} // namespace Http
} // namespace Envoy<|MERGE_RESOLUTION|>--- conflicted
+++ resolved
@@ -289,13 +289,8 @@
   }
 };
 
-<<<<<<< HEAD
 void HeaderMapImpl::HeaderList::appendToHeader(HeaderString& header, absl::string_view data,
                                                absl::string_view delimiter) {
-=======
-uint64_t HeaderMapImpl::appendToHeader(HeaderString& header, absl::string_view data,
-                                       absl::string_view delimiter) {
->>>>>>> ec394467
   if (data.empty()) {
     return;
   }
@@ -323,25 +318,15 @@
   verifyByteSize();
 }
 
-<<<<<<< HEAD
 void HeaderMapImpl::HeaderList::updateSize(uint64_t from_size, uint64_t to_size) {
-=======
-void HeaderMapImpl::updateSize(uint64_t from_size, uint64_t to_size) {
->>>>>>> ec394467
   ASSERT(cached_byte_size_ >= from_size);
   cached_byte_size_ -= from_size;
   cached_byte_size_ += to_size;
 }
 
-<<<<<<< HEAD
 void HeaderMapImpl::HeaderList::addSize(uint64_t size) { cached_byte_size_ += size; }
 
 void HeaderMapImpl::HeaderList::subtractSize(uint64_t size) {
-=======
-void HeaderMapImpl::addSize(uint64_t size) { cached_byte_size_ += size; }
-
-void HeaderMapImpl::subtractSize(uint64_t size) {
->>>>>>> ec394467
   ASSERT(cached_byte_size_ >= size);
   cached_byte_size_ -= size;
 }
@@ -467,9 +452,9 @@
   ASSERT(new_key.empty());   // NOLINT(bugprone-use-after-move)
   ASSERT(new_value.empty()); // NOLINT(bugprone-use-after-move)
   verifyByteSize();
-<<<<<<< HEAD
-}
-
+}
+
+#if 0
 void HeaderMapImpl::append(const LowerCaseString& key, absl::string_view value) {
   HeaderLazyMap::iterator iter = headers_.find(key.get());
   if (iter != headers_.findEnd()) {
@@ -491,16 +476,13 @@
   }
   verifyByteSize();
 }
-
-=======
-}
+#endif
 
 void HeaderMapImpl::appendCopy(const LowerCaseString& key, absl::string_view value) {
   // TODO(#9221): converge on and document a policy for coalescing multiple headers.
   auto* entry = getExisting(key);
   if (entry) {
-    const uint64_t added_size = appendToHeader(entry->value(), value);
-    addSize(added_size);
+    headers_.appendToHeader(entry->value(), value);
   } else {
     addCopy(key, value);
   }
@@ -508,7 +490,6 @@
   verifyByteSize();
 }
 
->>>>>>> ec394467
 void HeaderMapImpl::setReference(const LowerCaseString& key, absl::string_view value) {
   HeaderString ref_key(key);
   HeaderString ref_value(value);
@@ -528,46 +509,19 @@
 }
 
 void HeaderMapImpl::setCopy(const LowerCaseString& key, absl::string_view value) {
-<<<<<<< HEAD
-  // Replaces a header if it exists, otherwise adds by copy.
-  HeaderLazyMap::iterator iter = headers_.find(key.get());
-  if (iter != headers_.findEnd()) {
-#if HEADER_MAP_USE_FLAT_HASH_MAP
-    HeaderNodeVector& v = iter->second;
-    for (HeaderNode node : v) {
-      headers_.updateSize(node->value().size(), value.size());
-      node->value(value);
-    }
-#endif
-#if HEADER_MAP_USE_MULTI_MAP
-    do {
-      HeaderNode node = iter->second;
-      headers_.updateSize(node->value().size(), value.size());
-      node->value(value);
-      ++iter;
-    } while (iter != headers_.findEnd() && iter->second->key().getStringView() == key.get());
-#endif
-=======
   // Replaces the first occurrence of a header if it exists, otherwise adds by copy.
   // TODO(#9221): converge on and document a policy for coalescing multiple headers.
   auto* entry = getExisting(key);
   if (entry) {
-    updateSize(entry->value().size(), value.size());
+    headers_.updateSize(entry->value().size(), value.size());
     entry->value(value);
->>>>>>> ec394467
   } else {
     addCopy(key, value);
   }
   verifyByteSize();
 }
 
-<<<<<<< HEAD
 uint64_t HeaderMapImpl::HeaderList::byteSizeInternal() const {
-=======
-uint64_t HeaderMapImpl::byteSize() const { return cached_byte_size_; }
-
-uint64_t HeaderMapImpl::byteSizeInternal() const {
->>>>>>> ec394467
   // Computes the total byte size by summing the byte size of the keys and values.
   uint64_t byte_size = 0;
   for (const HeaderEntryImpl& header : headers_) {
@@ -594,13 +548,7 @@
 }
 
 HeaderEntry* HeaderMapImpl::getExisting(const LowerCaseString& key) {
-  for (HeaderEntryImpl& header : headers_) {
-    if (header.key() == key.get().c_str()) {
-      return &header;
-    }
-  }
-
-  return nullptr;
+  return const_cast<HeaderEntry*>(get(key));
 }
 
 void HeaderMapImpl::iterate(ConstIterateCb cb, void* context) const {
@@ -645,7 +593,6 @@
 void HeaderMapImpl::clear() {
   inline_headers_.clear();
   headers_.clear();
-<<<<<<< HEAD
 }
 
 HeaderMapImpl::HeaderLazyMap::iterator
@@ -663,9 +610,6 @@
     }
   }
   return lazy_map_.find(key);
-=======
-  cached_byte_size_ = 0;
->>>>>>> ec394467
 }
 
 void HeaderMapImpl::remove(const LowerCaseString& key) {
@@ -710,11 +654,7 @@
   if (clear_from_map) {
     lazy_map_.erase(i->key().getStringView());
   }
-<<<<<<< HEAD
   headers_.erase(i);
-=======
-  verifyByteSize();
->>>>>>> ec394467
 }
 
 void HeaderMapImpl::removePrefix(const LowerCaseString& prefix) {
@@ -797,11 +737,7 @@
 
   HeaderEntryImpl* entry = *ptr_to_entry;
   *ptr_to_entry = nullptr;
-<<<<<<< HEAD
   headers_.erase(entry->entry_, true);
-=======
-  headers_.erase(entry->entry_);
->>>>>>> ec394467
   verifyByteSize();
 }
 
