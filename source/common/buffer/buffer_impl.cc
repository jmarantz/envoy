--- conflicted
+++ resolved
@@ -41,13 +41,9 @@
   UNREFERENCED_PARAMETER(rc);
 }
 
-<<<<<<< HEAD
-void OwnedImpl::copyOut(void* data, uint64_t size, size_t start) const {
-=======
 void OwnedImpl::copyOut(size_t start, uint64_t size, void* data) const {
   ASSERT(start + size <= length());
 
->>>>>>> 22495511
   evbuffer_ptr start_ptr;
   int rc = evbuffer_ptr_set(buffer_.get(), &start_ptr, start, EVBUFFER_PTR_SET);
   ASSERT(rc != -1);
