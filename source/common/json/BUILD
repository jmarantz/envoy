--- conflicted
+++ resolved
@@ -54,9 +54,5 @@
         ":json_sanitizer_lib",
         "//envoy/buffer:buffer_interface",
         "//source/common/common:assert_lib",
-<<<<<<< HEAD
-        "//source/common/common:thread_lib",
-=======
->>>>>>> f43f0e27
     ],
 )