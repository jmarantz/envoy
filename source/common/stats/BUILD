load(
    "//bazel:envoy_build_system.bzl",
    "envoy_cc_library",
    "envoy_package",
)

licenses(["notice"])  # Apache 2

envoy_package()

envoy_cc_library(
    name = "allocator_lib",
    srcs = ["allocator_impl.cc"],
    hdrs = ["allocator_impl.h"],
    deps = [
        ":metric_impl_lib",
        ":stat_merger_lib",
        "//source/common/common:assert_lib",
        "//source/common/common:hash_lib",
        "//source/common/common:thread_annotations",
        "//source/common/common:thread_lib",
        "//source/common/common:thread_synchronizer_lib",
        "//source/common/common:utility_lib",
    ],
)

envoy_cc_library(
    name = "custom_stat_namespaces_lib",
    srcs = ["custom_stat_namespaces_impl.cc"],
    hdrs = ["custom_stat_namespaces_impl.h"],
    deps = [
        "//envoy/stats:custom_stat_namespaces_interface",
        "//source/common/common:assert_lib",
        "//source/common/common:macros",
        "//source/common/common:thread_lib",
    ],
)

envoy_cc_library(
    name = "histogram_lib",
    srcs = ["histogram_impl.cc"],
    hdrs = ["histogram_impl.h"],
    external_deps = [
        "libcircllhist",
    ],
    deps = [
        ":metric_impl_lib",
        "//source/common/common:assert_lib",
        "//source/common/common:hash_lib",
        "//source/common/common:matchers_lib",
        "//source/common/common:utility_lib",
        "@envoy_api//envoy/config/metrics/v3:pkg_cc_proto",
    ],
)

envoy_cc_library(
    name = "isolated_store_lib",
    srcs = ["isolated_store_impl.cc"],
    hdrs = ["isolated_store_impl.h"],
    deps = [
        ":histogram_lib",
        ":null_counter_lib",
        ":null_gauge_lib",
        ":null_text_readout_lib",
        ":scope_prefixer_lib",
        ":stats_lib",
        ":store_impl_lib",
        ":tag_utility_lib",
        "//envoy/stats:stats_macros",
        "//source/common/stats:allocator_lib",
    ],
)

envoy_cc_library(
    name = "metric_impl_lib",
    srcs = ["metric_impl.cc"],
    hdrs = ["metric_impl.h"],
    deps = [
        ":symbol_table_lib",
        "//envoy/stats:stats_interface",
        "//source/common/common:assert_lib",
    ],
)

envoy_cc_library(
    name = "tag_utility_lib",
    srcs = ["tag_utility.cc"],
    hdrs = ["tag_utility.h"],
    deps = [
        ":symbol_table_lib",
        "//envoy/stats:stats_interface",
        "//envoy/stats:symbol_table_interface",
    ],
)

envoy_cc_library(
    name = "null_counter_lib",
    hdrs = ["null_counter.h"],
    deps = [
        ":metric_impl_lib",
        ":symbol_table_lib",
        "//envoy/stats:stats_interface",
    ],
)

envoy_cc_library(
    name = "null_gauge_lib",
    hdrs = ["null_gauge.h"],
    deps = [
        ":metric_impl_lib",
        ":symbol_table_lib",
        "//envoy/stats:stats_interface",
    ],
)

envoy_cc_library(
    name = "null_text_readout_lib",
    hdrs = ["null_text_readout.h"],
    deps = [
        ":metric_impl_lib",
        ":symbol_table_lib",
        "//envoy/stats:stats_interface",
    ],
)

envoy_cc_library(
    name = "recent_lookups_lib",
    srcs = ["recent_lookups.cc"],
    hdrs = ["recent_lookups.h"],
    deps = [
        "//source/common/common:assert_lib",
    ],
)

envoy_cc_library(
    name = "store_impl_lib",
    hdrs = ["store_impl.h"],
    deps = [
        ":symbol_table_lib",
        "//envoy/stats:stats_interface",
    ],
)

envoy_cc_library(
    name = "scope_prefixer_lib",
    srcs = ["scope_prefixer.cc"],
    hdrs = ["scope_prefixer.h"],
    deps = [
        ":symbol_table_lib",
        ":utility_lib",
        "//envoy/stats:stats_interface",
    ],
)

envoy_cc_library(
    name = "stat_merger_lib",
    srcs = ["stat_merger.cc"],
    hdrs = ["stat_merger.h"],
    deps = [
        ":symbol_table_lib",
        "//envoy/stats:stats_interface",
        "//source/common/protobuf",
    ],
)

envoy_cc_library(
    name = "stats_lib",
    deps = [
        ":histogram_lib",
        ":metric_impl_lib",
        ":symbol_table_lib",
        ":tag_extractor_lib",
        ":utility_lib",
        "//envoy/common:time_interface",
        "//envoy/server:options_interface",
        "//envoy/stats:stats_interface",
        "//source/common/common:assert_lib",
        "//source/common/common:hash_lib",
        "//source/common/common:non_copyable",
        "//source/common/common:perf_annotation_lib",
        "//source/common/common:thread_annotations",
        "//source/common/common:utility_lib",
        "//source/common/protobuf",
        "//source/common/singleton:const_singleton",
    ],
)

envoy_cc_library(
    name = "symbol_table_lib",
    srcs = ["symbol_table_impl.cc"],
    hdrs = ["symbol_table_impl.h"],
    external_deps = ["abseil_base"],
    deps = [
        ":recent_lookups_lib",
        "//envoy/stats:symbol_table_interface",
        "//source/common/common:assert_lib",
        "//source/common/common:mem_block_builder_lib",
        "//source/common/common:minimal_logger_lib",
        "//source/common/common:thread_lib",
        "//source/common/common:utility_lib",
    ],
)

envoy_cc_library(
    name = "tag_extractor_lib",
    srcs = ["tag_extractor_impl.cc"],
    hdrs = ["tag_extractor_impl.h"],
    deps = [
<<<<<<< HEAD
        ":symbol_table_lib",
        "//include/envoy/stats:stats_interface",
=======
        "//envoy/stats:stats_interface",
>>>>>>> 459360f0
        "//source/common/common:assert_lib",
        "//source/common/common:perf_annotation_lib",
        "//source/common/common:regex_lib",
        "//source/common/common:utility_lib",
    ],
)

envoy_cc_library(
    name = "tag_producer_lib",
    srcs = ["tag_producer_impl.cc"],
    hdrs = ["tag_producer_impl.h"],
    external_deps = ["abseil_node_hash_set"],
    deps = [
        ":symbol_table_lib",
        ":tag_extractor_lib",
        ":utility_lib",
        "//envoy/stats:stats_interface",
        "//source/common/common:perf_annotation_lib",
        "//source/common/config:well_known_names",
        "//source/common/protobuf",
        "@envoy_api//envoy/config/metrics/v3:pkg_cc_proto",
    ],
)

envoy_cc_library(
    name = "stats_matcher_lib",
    srcs = ["stats_matcher_impl.cc"],
    hdrs = ["stats_matcher_impl.h"],
    deps = [
        ":symbol_table_lib",
        "//envoy/stats:stats_interface",
        "//source/common/common:matchers_lib",
        "//source/common/protobuf",
        "@envoy_api//envoy/config/metrics/v3:pkg_cc_proto",
    ],
)

envoy_cc_library(
    name = "thread_local_store_lib",
    srcs = ["thread_local_store.cc"],
    hdrs = ["thread_local_store.h"],
    deps = [
        ":allocator_lib",
        ":histogram_lib",
        ":null_counter_lib",
        ":null_gauge_lib",
        ":null_text_readout_lib",
        ":scope_prefixer_lib",
        ":stats_lib",
        ":stats_matcher_lib",
        ":tag_extractor_lib",
        ":tag_producer_lib",
        ":tag_utility_lib",
        "//envoy/thread_local:thread_local_interface",
    ],
)

envoy_cc_library(
    name = "timespan_lib",
    srcs = ["timespan_impl.cc"],
    hdrs = ["timespan_impl.h"],
    deps = [
        "//envoy/common:time_interface",
        "//envoy/stats:stats_interface",
        "//envoy/stats:timespan_interface",
        "//source/common/common:assert_lib",
    ],
)

envoy_cc_library(
    name = "utility_lib",
    srcs = ["utility.cc"],
    hdrs = ["utility.h"],
    deps = [
        ":symbol_table_lib",
        "//envoy/stats:stats_interface",
    ],
)<|MERGE_RESOLUTION|>--- conflicted
+++ resolved
@@ -206,12 +206,8 @@
     srcs = ["tag_extractor_impl.cc"],
     hdrs = ["tag_extractor_impl.h"],
     deps = [
-<<<<<<< HEAD
-        ":symbol_table_lib",
-        "//include/envoy/stats:stats_interface",
-=======
-        "//envoy/stats:stats_interface",
->>>>>>> 459360f0
+        ":symbol_table_lib",
+        "//envoy/stats:stats_interface",
         "//source/common/common:assert_lib",
         "//source/common/common:perf_annotation_lib",
         "//source/common/common:regex_lib",
