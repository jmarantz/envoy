--- conflicted
+++ resolved
@@ -244,22 +244,10 @@
   std::vector<TextReadoutSharedPtr> textReadouts() const override;
   std::vector<ParentHistogramSharedPtr> histograms() const override;
 
-<<<<<<< HEAD
-  void forEachCounter(std::function<void(std::size_t)> f_size,
-                      std::function<void(Stats::Counter&)> f_stat) const override;
-
-  void forEachGauge(std::function<void(std::size_t)> f_size,
-                    std::function<void(Stats::Gauge&)> f_stat) const override;
-
-  void forEachTextReadout(std::function<void(std::size_t)> f_size,
-                          std::function<void(Stats::TextReadout&)> f_stat) const override;
-  void forEachScope(std::function<void(std::size_t)> f_size,
-                    std::function<void(const Scope&)> f_stat) const override;
-=======
   void forEachCounter(SizeFn f_size, StatFn<Counter> f_stat) const override;
   void forEachGauge(SizeFn f_size, StatFn<Gauge> f_stat) const override;
   void forEachTextReadout(SizeFn f_size, StatFn<TextReadout> f_stat) const override;
->>>>>>> 4c768130
+  void forEachScope(SizeFn f_size, StatFn<const Scope> f_stat) const override;
 
   // Stats::StoreRoot
   void addSink(Sink& sink) override { timer_sinks_.push_back(sink); }
