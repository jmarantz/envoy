#include "common/stats/tag_extractor_impl.h"

#include <cstring>
#include <string>

#include "envoy/common/exception.h"

#include "common/common/assert.h"
#include "common/common/fmt.h"
#include "common/common/perf_annotation.h"
#include "common/common/regex.h"

#include "absl/strings/ascii.h"
#include "absl/strings/match.h"
#include "absl/strings/str_join.h"
#include "absl/strings/str_split.h"

namespace Envoy {
namespace Stats {

const std::vector<absl::string_view>& TagExtractionContext::tokens() {
  if (tokens_.empty()) {
    tokens_ = absl::StrSplit(name_, '.');
  }
  return tokens_;
}

namespace {

bool regexStartsWithDot(absl::string_view regex) {
  return absl::StartsWith(regex, "\\.") || absl::StartsWith(regex, "(?=\\.)");
}

} // namespace

TagExtractorImplBase::TagExtractorImplBase(absl::string_view name, absl::string_view regex,
                                           absl::string_view substr)
    : name_(name), prefix_(std::string(extractRegexPrefix(regex))), substr_(substr) {
  PERF_TAG_INIT;
}

std::string TagExtractorImplBase::extractRegexPrefix(absl::string_view regex) {
  std::string prefix;
  if (absl::StartsWith(regex, "^")) {
    for (absl::string_view::size_type i = 1; i < regex.size(); ++i) {
      if (!absl::ascii_isalnum(regex[i]) && (regex[i] != '_')) {
        if (i > 1) {
          const bool last_char = i == regex.size() - 1;
          if ((!last_char && regexStartsWithDot(regex.substr(i))) ||
              (last_char && (regex[i] == '$'))) {
            prefix.append(regex.data() + 1, i - 1);
          }
        }
        break;
      }
    }
  }
  return prefix;
}

TagExtractorPtr TagExtractorImplBase::createTagExtractor(absl::string_view name,
                                                         absl::string_view regex,
                                                         absl::string_view substr,
                                                         Regex::Type re_type) {
  if (name.empty()) {
    throw EnvoyException("tag_name cannot be empty");
  }

  if (regex.empty()) {
    throw EnvoyException(fmt::format(
        "No regex specified for tag specifier and no default regex for name: '{}'", name));
  }
  switch (re_type) {
  case Regex::Type::Re2:
    return std::make_unique<TagExtractorRe2Impl>(name, regex, substr);
  case Regex::Type::StdRegex:
    return std::make_unique<TagExtractorStdRegexImpl>(name, regex, substr);
  }
  NOT_REACHED_GCOVR_EXCL_LINE;
}

bool TagExtractorImplBase::substrMismatch(absl::string_view stat_name) const {
  return !substr_.empty() && stat_name.find(substr_) == absl::string_view::npos;
}

TagExtractorStdRegexImpl::TagExtractorStdRegexImpl(absl::string_view name, absl::string_view regex,
                                                   absl::string_view substr)
    : TagExtractorImplBase(name, regex, substr),
      regex_(Regex::Utility::parseStdRegex(std::string(regex))) {}

std::string& TagExtractorImplBase::addTag(std::vector<Tag>& tags) const {
  tags.emplace_back();
  Tag& tag = tags.back();
  tag.name_ = name_;
  return tag.value_;
}

bool TagExtractorStdRegexImpl::extractTag(TagExtractionContext& context, std::vector<Tag>& tags,
                                          IntervalSet<size_t>& remove_characters) const {
  PERF_OPERATION(perf);

  absl::string_view stat_name = context.name();
  if (substrMismatch(stat_name)) {
    PERF_RECORD(perf, "re-skip", name_);
    PERF_TAG_INC(skipped_);
    return false;
  }

  std::match_results<absl::string_view::iterator> match;
  // The regex must match and contain one or more subexpressions (all after the first are ignored).
  if (std::regex_search<absl::string_view::iterator>(stat_name.begin(), stat_name.end(), match,
                                                     regex_) &&
      match.size() > 1) {
    // remove_subexpr is the first submatch. It represents the portion of the string to be removed.
    const auto& remove_subexpr = match[1];

    // value_subexpr is the optional second submatch. It is usually inside the first submatch
    // (remove_subexpr) to allow the expression to strip off extra characters that should be removed
    // from the string but also not necessary in the tag value ("." for example). If there is no
    // second submatch, then the value_subexpr is the same as the remove_subexpr.
    const auto& value_subexpr = match.size() > 2 ? match[2] : remove_subexpr;
    addTag(tags) = value_subexpr.str();

    // Determines which characters to remove from stat_name to elide remove_subexpr.
    std::string::size_type start = remove_subexpr.first - stat_name.begin();
    std::string::size_type end = remove_subexpr.second - stat_name.begin();
    remove_characters.insert(start, end);
    PERF_RECORD(perf, "re-match", name_);
    PERF_TAG_INC(matched_);
    return true;
  }
  PERF_RECORD(perf, "re-miss", name_);
  PERF_TAG_INC(missed_);
  return false;
}

TagExtractorRe2Impl::TagExtractorRe2Impl(absl::string_view name, absl::string_view regex,
                                         absl::string_view substr)
    : TagExtractorImplBase(name, regex, substr), regex_(regex) {}

bool TagExtractorRe2Impl::extractTag(TagExtractionContext& context, std::vector<Tag>& tags,
                                     IntervalSet<size_t>& remove_characters) const {
  PERF_OPERATION(perf);

  absl::string_view stat_name = context.name();
  if (substrMismatch(stat_name)) {
    PERF_RECORD(perf, "re2-skip", name_);
    PERF_TAG_INC(skipped_);
    return false;
  }

  // remove_subexpr is the first submatch. It represents the portion of the string to be removed.
  re2::StringPiece remove_subexpr, value_subexpr;

  // The regex must match and contain one or more subexpressions (all after the first are ignored).
  if (re2::RE2::PartialMatch(re2::StringPiece(stat_name.data(), stat_name.size()), regex_,
                             &remove_subexpr, &value_subexpr) &&
      !remove_subexpr.empty()) {

    // value_subexpr is the optional second submatch. It is usually inside the first submatch
    // (remove_subexpr) to allow the expression to strip off extra characters that should be removed
    // from the string but also not necessary in the tag value ("." for example). If there is no
    // second submatch, then the value_subexpr is the same as the remove_subexpr.
    if (value_subexpr.empty()) {
      value_subexpr = remove_subexpr;
    }
    addTag(tags) = std::string(value_subexpr);

    // Determines which characters to remove from stat_name to elide remove_subexpr.
    std::string::size_type start = remove_subexpr.data() - stat_name.data();
    std::string::size_type end = remove_subexpr.data() + remove_subexpr.size() - stat_name.data();
    remove_characters.insert(start, end);

    PERF_RECORD(perf, "re2-match", name_);
    PERF_TAG_INC(matched_);
    return true;
  }
  PERF_RECORD(perf, "re2-miss", name_);
  PERF_TAG_INC(missed_);
  return false;
}

<<<<<<< HEAD
TagExtractorSymbolic::TagExtractorSymbolic(absl::string_view name, absl::string_view token_str,
                                       absl::string_view substr, SymbolTable& symbol_table)
    : storage_(token_str, symbol_table) {
  uint32_t index = 0;
  Symbol asterisk, dollar;
  bool first = true;
  StatNameManagedStorage special_storage("*.$", symbol_table);
  symbol_table.decode(asterisk.statName(), [&asterisk, &dollar, &first](Symbol symbol) {
    if (first) {
      asterisk = symbol;
      first = false;
    } else {
      dollar = symbol;
    }
  }, [](absl::string_view){});
  symbol_table.decode(
      storage_.statName(),
      [this, &index, asterisk, dollar)(Symbol symbol) {
        tokens_.push_back(Token{symbol, symbol == asterisk, symbol == dollar});
        if (symbol == dollar) {
          match_index_ = index;
        }
        ++index;
      },
      [](absl::string_view){});
}

bool TagExtractorSymbolicImpl::extractTag(
    SymbolVec symbols. StatNameTagVector& tags, IntervalSet<size_t>& remove_tokens,
    StatNamePool& pool) const {
  PERF_OPERATION(perf);

  /*
  if (substrMismatch(stat_name)) {
    PERF_RECORD(perf, "tokens-skip", name_);
    PERF_TAG_INC(skipped_);
    return false;
  }
  */

  if (symbols.size() < tokens_.size() || (symbols.size() > tokens_.size() &&
                                          !tokens_.back().wildcard_)) {
=======
TagExtractorTokensImpl::TagExtractorTokensImpl(absl::string_view name, absl::string_view tokens)
    : TagExtractorImplBase(name, tokens, ""), tokens_(absl::StrSplit(tokens, '.')),
      match_index_(findMatchIndex(tokens_)) {
  if (!tokens_.empty()) {
    const absl::string_view first = tokens_[0];
    if (first != "$" && first != "*" && first != "**") {
      prefix_ = first;
    }
  }
}

uint32_t TagExtractorTokensImpl::findMatchIndex(const std::vector<std::string>& tokens) {
  for (uint32_t i = 0; i < tokens.size(); ++i) {
    if (tokens[i] == "$") {
      return i;
    }
  }
  ASSERT(false, absl::StrCat("did not find match in ", absl::StrJoin(tokens, ".")));
  return 0;
}

bool TagExtractorTokensImpl::extractTag(TagExtractionContext& context, std::vector<Tag>& tags,
                                        IntervalSet<size_t>& remove_characters) const {
  PERF_OPERATION(perf);
  const std::vector<absl::string_view>& input_tokens = context.tokens();
  uint32_t match_input_index = input_tokens.size(), start = 0;
  if (!searchTags(input_tokens, 0, 0, 0, start, match_input_index)) {
>>>>>>> 1fb85381
    PERF_RECORD(perf, "tokens-miss", name_);
    PERF_TAG_INC(missed_);
    return false;
  }
<<<<<<< HEAD

  uint32_t tag_index = tokens_.size();
  Symbol tag_value;
  for (uint32_t i = 0; i < tokens_.size(); ++i) {
    Token& token = tokens_[i];
    if (token.match_) {
      ASSERT(tag_index == tokens_.size());
      tag = token.symbol_;
      tag_index = i;
    } else if (!token.wildcard_ && (tokens_[i].symbol != symbols[i])) {
      PERF_RECORD(perf, "tokens-miss", name_);
      PERF_TAG_INC(missed_);
      return false;
    }
  }

  tags.emplace_back();
  StatNameTag& tag = tags.back();
  tag.name_ = name_;
  tag.value_ = pool_.add(symbol_table.join({tag_value}));
  remove_tokens.insert(tag_index, tag_index + 1);
=======
  const absl::string_view tag_value = input_tokens[match_input_index];

  // Given the starting character-index of the match token, we have to
  // choose some character-bounds to remove from the elaborated stat-name
  // in order to construct the tag-extracted name. There are 3 cases.
  // Assume we are matching against "ab.cd.ef".
  //                   char indexes 01234567
  //
  //   1. remove "ab." at the beginning:   remove char-indexes [0,2].
  //   2. remove "cd." in the middle:      remove char-indexes [3,5].
  //   3. remove ".ef" at the end:         remove char-indexes [5,7].
  //
  // Note that if two tag extractors matches on the last two tokens, we'll be
  // left with a trailing dot in the tag-extracted name, e.g. "ab."  However we
  // need this policy of removing the leading dot to work coherently with
  // stat-names that match with a regexes that explicitly calls out the match
  // scope, and in practice this does not occur, as usually the match comes
  // right after a keyword, and we'll never want the keyword as a tag-value
  // itself.
  uint32_t end = start + tag_value.size();
  if (match_input_index < (input_tokens.size() - 1)) {
    ++end; // Remove dot leading to next token, e.g. "ab." or "cd."
  } else if (start > 0) {
    --start; // Remove the dot prior to the lat token, e.g. ".ef"
  }
  addTag(tags) = tag_value;
  remove_characters.insert(start, end);

>>>>>>> 1fb85381
  PERF_RECORD(perf, "tokens-match", name_);
  PERF_TAG_INC(matched_);
  return true;
}

<<<<<<< HEAD
=======
bool TagExtractorTokensImpl::searchTags(const std::vector<absl::string_view>& input_tokens,
                                        uint32_t input_index, uint32_t pattern_index,
                                        uint32_t char_index, uint32_t& start,
                                        uint32_t& match_input_index) const {
  for (; input_index < input_tokens.size() && pattern_index < tokens_.size();
       ++input_index, ++pattern_index) {
    if (pattern_index == match_index_) {
      start = char_index;
      match_input_index = input_index;
    } else {
      const absl::string_view expected_token = tokens_[pattern_index];
      if (expected_token == "**") {
        if (pattern_index == tokens_.size() - 1) {
          pattern_index = tokens_.size();
          input_index = input_tokens.size();
          break;
        }

        // A "**" in the pattern anywhere except the end means that we must find
        // a match for the remainder of the pattern anywhere in the the
        // input. Consider pattern "a.**.b.c.$" and input "a.x.b.b.c.d". We
        // don't want to only match the "**" against "x" when it should match
        // against "x.b". Thus we recurse looking for a complete match, starting
        // from each possible suffix until we find a match.
        ++pattern_index;
        for (; input_index < input_tokens.size(); ++input_index) {
          if (searchTags(input_tokens, input_index, pattern_index, char_index, start,
                         match_input_index)) {
            return true;
          }
          char_index += input_tokens[input_index].size() + 1;
        }
        return false;
      }
      const absl::string_view input_token = input_tokens[input_index];
      if (expected_token != "*" && expected_token != input_token) {
        return false;
      }
      char_index += input_token.size() + 1;
    }
  }
  return pattern_index == tokens_.size() && input_index == input_tokens.size();
}

>>>>>>> 1fb85381
} // namespace Stats
} // namespace Envoy<|MERGE_RESOLUTION|>--- conflicted
+++ resolved
@@ -180,7 +180,6 @@
   return false;
 }
 
-<<<<<<< HEAD
 TagExtractorSymbolic::TagExtractorSymbolic(absl::string_view name, absl::string_view token_str,
                                        absl::string_view substr, SymbolTable& symbol_table)
     : storage_(token_str, symbol_table) {
@@ -223,40 +222,10 @@
 
   if (symbols.size() < tokens_.size() || (symbols.size() > tokens_.size() &&
                                           !tokens_.back().wildcard_)) {
-=======
-TagExtractorTokensImpl::TagExtractorTokensImpl(absl::string_view name, absl::string_view tokens)
-    : TagExtractorImplBase(name, tokens, ""), tokens_(absl::StrSplit(tokens, '.')),
-      match_index_(findMatchIndex(tokens_)) {
-  if (!tokens_.empty()) {
-    const absl::string_view first = tokens_[0];
-    if (first != "$" && first != "*" && first != "**") {
-      prefix_ = first;
-    }
-  }
-}
-
-uint32_t TagExtractorTokensImpl::findMatchIndex(const std::vector<std::string>& tokens) {
-  for (uint32_t i = 0; i < tokens.size(); ++i) {
-    if (tokens[i] == "$") {
-      return i;
-    }
-  }
-  ASSERT(false, absl::StrCat("did not find match in ", absl::StrJoin(tokens, ".")));
-  return 0;
-}
-
-bool TagExtractorTokensImpl::extractTag(TagExtractionContext& context, std::vector<Tag>& tags,
-                                        IntervalSet<size_t>& remove_characters) const {
-  PERF_OPERATION(perf);
-  const std::vector<absl::string_view>& input_tokens = context.tokens();
-  uint32_t match_input_index = input_tokens.size(), start = 0;
-  if (!searchTags(input_tokens, 0, 0, 0, start, match_input_index)) {
->>>>>>> 1fb85381
     PERF_RECORD(perf, "tokens-miss", name_);
     PERF_TAG_INC(missed_);
     return false;
   }
-<<<<<<< HEAD
 
   uint32_t tag_index = tokens_.size();
   Symbol tag_value;
@@ -278,7 +247,6 @@
   tag.name_ = name_;
   tag.value_ = pool_.add(symbol_table.join({tag_value}));
   remove_tokens.insert(tag_index, tag_index + 1);
-=======
   const absl::string_view tag_value = input_tokens[match_input_index];
 
   // Given the starting character-index of the match token, we have to
@@ -307,14 +275,11 @@
   addTag(tags) = tag_value;
   remove_characters.insert(start, end);
 
->>>>>>> 1fb85381
   PERF_RECORD(perf, "tokens-match", name_);
   PERF_TAG_INC(matched_);
   return true;
 }
 
-<<<<<<< HEAD
-=======
 bool TagExtractorTokensImpl::searchTags(const std::vector<absl::string_view>& input_tokens,
                                         uint32_t input_index, uint32_t pattern_index,
                                         uint32_t char_index, uint32_t& start,
@@ -359,6 +324,5 @@
   return pattern_index == tokens_.size() && input_index == input_tokens.size();
 }
 
->>>>>>> 1fb85381
 } // namespace Stats
 } // namespace Envoy