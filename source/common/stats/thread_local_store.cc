#include "common/stats/thread_local_store.h"

#include <chrono>
#include <cstdint>
#include <list>
#include <memory>
#include <string>
#include <unordered_set>
#include <utility>

#include "envoy/stats/histogram.h"
#include "envoy/stats/sink.h"
#include "envoy/stats/scope.h"
#include "envoy/stats/stat_data_allocator.h"
#include "envoy/stats/stats.h"
#include "envoy/stats/stats_options.h"

#include "common/common/lock_guard.h"
#include "common/stats/stats_matcher_impl.h"
#include "common/stats/tag_producer_impl.h"

#include "absl/strings/str_join.h"

#define ENABLE_TLS_CACHE true
#define ENABLE_SCOPE_CACHE true

namespace Envoy {
namespace Stats {

ThreadLocalStoreImpl::ThreadLocalStoreImpl(const StatsOptions& stats_options,
                                           StatDataAllocator& alloc)
    : stats_options_(stats_options), alloc_(alloc), symbol_table_(alloc.symbolTable()),
      heap_allocator_(symbol_table_), default_scope_(createScope("")),
      tag_producer_(std::make_unique<TagProducerImpl>()),
<<<<<<< HEAD
      num_last_resort_stats_(default_scope_->counter("stats.overflow")), source_(*this) {
}
=======
      stats_matcher_(std::make_unique<StatsMatcherImpl>()),
      num_last_resort_stats_(default_scope_->counter("stats.overflow")), source_(*this) {}
>>>>>>> c5be849b

ThreadLocalStoreImpl::~ThreadLocalStoreImpl() {
  ASSERT(shutting_down_);
  default_scope_.reset();
  ASSERT(scopes_.empty());
}

std::vector<CounterSharedPtr> ThreadLocalStoreImpl::counters() const {
  // Handle de-dup due to overlapping scopes.
  std::vector<CounterSharedPtr> ret;
  Thread::LockGuard lock(lock_);
  StatSet names;/*(defaultBucketCount(), StatNameRefStarHash(symbol_table_),
                     StatNameRefStarCompare(symbol_table_));*/
  //StatSet<CounterSharedPtr> names;
  for (ScopeImpl* scope : scopes_) {
    for (auto& counter : scope->central_cache_.counters_) {
      StatName stat_name = counter.first;
      if (names.insert(stat_name).second) {
        ret.push_back(counter.second);
      }
      // if (names.insert(counter).second) {
      //   ret.push_back(counter);
      // }
    }
  }

  return ret;
}

ScopePtr ThreadLocalStoreImpl::createScope(const std::string& name) {
  std::unique_ptr<ScopeImpl> new_scope(new ScopeImpl(*this, name));
  Thread::LockGuard lock(lock_);
  scopes_.emplace(new_scope.get());
  return std::move(new_scope);
}

std::vector<GaugeSharedPtr> ThreadLocalStoreImpl::gauges() const {
  // Handle de-dup due to overlapping scopes.
  std::vector<GaugeSharedPtr> ret;
  Thread::LockGuard lock(lock_);
  StatSet names;/*(defaultBucketCount(), StatNameRefStarHash(symbol_table_),
                  StatNameRefStarCompare(symbol_table_));*/
  //StatSet<GaugeSharedPtr> names;
  for (ScopeImpl* scope : scopes_) {
    for (auto& gauge : scope->central_cache_.gauges_) {
      StatName stat_name = gauge.first;
      if (names.insert(stat_name).second) {
        ret.push_back(gauge.second);
      }
      //      if (names.insert(gauge).second) {
      //        ret.push_back(gauge);
      //      }
    }
  }

  return ret;
}

std::vector<ParentHistogramSharedPtr> ThreadLocalStoreImpl::histograms() const {
  std::vector<ParentHistogramSharedPtr> ret;
  Thread::LockGuard lock(lock_);
  // TODO(ramaraochavali): As histograms don't share storage, there is a chance of duplicate names
  // here. We need to create global storage for histograms similar to how we have a central storage
  // in shared memory for counters/gauges. In the interim, no de-dup is done here. This may result
  // in histograms with duplicate names, but until shared storage is implemented it's ultimately
  // less confusing for users who have such configs.
  for (ScopeImpl* scope : scopes_) {
    for (const auto& name_histogram_pair : scope->central_cache_.histograms_) {
      const ParentHistogramSharedPtr& parent_hist = name_histogram_pair.second;
      ret.push_back(parent_hist);
    }
  }

  return ret;
}

void ThreadLocalStoreImpl::initializeThreading(Event::Dispatcher& main_thread_dispatcher,
                                               ThreadLocal::Instance& tls) {
  main_thread_dispatcher_ = &main_thread_dispatcher;
  tls_ = tls.allocateSlot();
  tls_->set([this](Event::Dispatcher&) -> ThreadLocal::ThreadLocalObjectSharedPtr {
              return std::make_shared<TlsCache>(symbol_table_);
  });
}

void ThreadLocalStoreImpl::shutdownThreading() {
  // This will block both future cache fills as well as cache flushes.
  shutting_down_ = true;
}

void ThreadLocalStoreImpl::mergeHistograms(PostMergeCb merge_complete_cb) {
  if (!shutting_down_) {
    ASSERT(!merge_in_progress_);
    merge_in_progress_ = true;
    tls_->runOnAllThreads(
        [this]() -> void {
          for (const auto& scope : tls_->getTyped<TlsCache>().scope_cache_) {
            const TlsCacheEntry& tls_cache_entry = *scope.second;
            for (const auto& name_histogram_pair : tls_cache_entry.histograms_) {
              const TlsHistogramSharedPtr& tls_hist = name_histogram_pair.second;
              tls_hist->beginMerge();
            }
          }
        },
        [this, merge_complete_cb]() -> void { mergeInternal(merge_complete_cb); });
  } else {
    // If server is shutting down, just call the callback to allow flush to continue.
    merge_complete_cb();
  }
}

void ThreadLocalStoreImpl::mergeInternal(PostMergeCb merge_complete_cb) {
  if (!shutting_down_) {
    for (const ParentHistogramSharedPtr& histogram : histograms()) {
      histogram->merge();
    }
    merge_complete_cb();
    merge_in_progress_ = false;
  }
}

void ThreadLocalStoreImpl::releaseScopeCrossThread(ScopeImpl* scope) {
  Thread::LockGuard lock(lock_);
  ASSERT(scopes_.count(scope) == 1);
  scopes_.erase(scope);

  // This can happen from any thread. We post() back to the main thread which will initiate the
  // cache flush operation.
  if (!shutting_down_ && main_thread_dispatcher_) {
    main_thread_dispatcher_->post(
        [this, scope_id = scope->scope_id_]() -> void { clearScopeFromCaches(scope_id); });
  }
}

std::string ThreadLocalStoreImpl::getTagsForName(const std::string& name,
                                                 std::vector<Tag>& tags) const {
  return tag_producer_->produceTags(name, tags);
}

void ThreadLocalStoreImpl::clearScopeFromCaches(uint64_t scope_id) {
  // If we are shutting down we no longer perform cache flushes as workers may be shutting down
  // at the same time.
  if (!shutting_down_) {
    // Perform a cache flush on all threads.
    tls_->runOnAllThreads(
        [this, scope_id]() -> void { tls_->getTyped<TlsCache>().scope_cache_.erase(scope_id); });
  }
}

absl::string_view ThreadLocalStoreImpl::truncateStatNameIfNeeded(absl::string_view name) {
  // If the main allocator requires stat name truncation, warn and truncate, before
  // attempting to allocate.
  if (alloc_.requiresBoundedStatNameSize()) {
    const uint64_t max_length = stats_options_.maxNameLength();

    // Note that the heap-allocator does not truncate itself; we have to
    // truncate here if we are using heap-allocation as a fallback due to an
    // exhausted shared-memory block
    if (name.size() > max_length) {
      ENVOY_LOG_MISC(
          warn,
          "Statistic '{}' is too long with {} characters, it will be truncated to {} characters",
          name, name.size(), max_length);
      name = absl::string_view(name.data(), max_length);
    }
  }
  return name;
}

std::atomic<uint64_t> ThreadLocalStoreImpl::ScopeImpl::next_scope_id_;

ThreadLocalStoreImpl::ScopeImpl::~ScopeImpl() { parent_.releaseScopeCrossThread(this); }

template <class StatType>
StatType& ThreadLocalStoreImpl::ScopeImpl::safeMakeStat(
    const std::string& name,
    StatMap<std::shared_ptr<StatType>>&
#if ENABLE_SCOPE_CACHE
    central_cache_map
#endif
    ,
    MakeStatFn<std::shared_ptr<StatType>> make_stat,
    StatMap<std::shared_ptr<StatType>>* tls_cache) {
    //StatType* tls_ref) {

  SymbolVec symbol_vec = parent_.symbol_table_.encode(name);
  std::unique_ptr<uint8_t[]> bytes(new uint8_t[StatName::size(symbol_vec)]);
  StatName stat_name;
  stat_name.init(symbol_vec, bytes.get());

  // If we have a valid cache entry, return it.
  /*
  if (tls_ref && *tls_ref) {
    return *tls_ref;
  }
  */
  //StatNameRefPtr stat_name = table.encode(name);
  if (tls_cache) {
    auto pos = tls_cache->find(stat_name);
    if (pos != tls_cache->end()) {
      //stat_name.free(table);
      return *pos->second;
    }
  }

  // We must now look in the central store so we must be locked. We grab a reference to the
  // central store location. It might contain nothing. In this case, we allocate a new stat.
  Thread::LockGuard lock(parent_.lock_);
  //StatType& central_ref = central_cache_map[std::move(stat_name_ptr)];
#if ENABLE_SCOPE_CACHE
  std::shared_ptr<StatType>* central_stat_ptr = nullptr;
  auto pos = central_cache_map.find(stat_name);
  if (pos != central_cache_map.end()) {
    central_stat_ptr = &pos->second;
  } else {
#endif
    std::vector<Tag> tags;

    // Tag extraction occurs on the original, untruncated name so the extraction
    // can complete properly, even if the tag values are partially truncated.
    std::string tag_extracted_name = parent_.getTagsForName(name, tags);
    absl::string_view truncated_name = parent_.truncateStatNameIfNeeded(name);
    std::shared_ptr<StatType> stat =
        make_stat(parent_.alloc_, truncated_name, std::move(tag_extracted_name), std::move(tags));
    if (stat == nullptr) {
      parent_.num_last_resort_stats_.inc();
      stat = make_stat(parent_.heap_allocator_, truncated_name, std::move(tag_extracted_name),
                       std::move(tags));
      ASSERT(stat != nullptr);
    }
#if ENABLE_SCOPE_CACHE
    auto& central_ref = central_cache_map[stat->statName()];
    central_ref = stat;
    central_stat_ptr = &central_ref;
  }
  //stat_name.free(table);

  // If we have a TLS location to store or allocation into, do it.
  //if (tls_ref) {
  //  *tls_ref = central_ref;
  //}
  if (tls_cache) {
    tls_cache->insert(std::make_pair((*central_stat_ptr)->statName(), *central_stat_ptr));
  }

  // Finally we return the reference.
  return **central_stat_ptr;
#else
  return *stat;
#endif
}

Counter& ThreadLocalStoreImpl::ScopeImpl::counter(const std::string& name) {
  // Determine the final name based on the prefix and the passed name.
  std::string final_name = prefix_ + name;

  // TODO(ambuc): If stats_matcher_ depends on regexes, this operation (on the hot path) could
  // become prohibitively expensive. Revisit this usage in the future.
  if (parent_.stats_matcher_->rejects(final_name)) {
    return null_counter_;
  }

  // We now try to acquire a *reference* to the TLS cache shared pointer. This might remain null
  // if we don't have TLS initialized currently. The de-referenced pointer might be null if there
  // is no cache entry.
  //CounterSharedPtr* tls_ref = nullptr;
  StatMap<CounterSharedPtr>* tls_cache = nullptr;
#if ENABLE_TLS_CACHE
  Thread::ReleasableLockGuard lock(parent_.lock_);
  //StatNamePtr stat_name_ptr = parent_.heap_allocator_.encode(final_name);
  if (!parent_.shutting_down_ && parent_.tls_) {
    tls_cache = &parent_.tls_->getTyped<TlsCache>().scopeCache(this->scope_id_).counters_;
  }
  lock.release();
#endif

  return safeMakeStat<Counter>(
      final_name, central_cache_.counters_,
      [](StatDataAllocator& allocator, absl::string_view name, std::string&& tag_extracted_name,
         std::vector<Tag>&& tags) -> CounterSharedPtr {
        return allocator.makeCounter(name, std::move(tag_extracted_name), std::move(tags));
      },
      //tls_ref);
      tls_cache);
}

void ThreadLocalStoreImpl::ScopeImpl::deliverHistogramToSinks(const Histogram& histogram,
                                                              uint64_t value) {
  // Thread local deliveries must be blocked outright for histograms and timers during shutdown.
  // This is because the sinks may end up trying to create new connections via the thread local
  // cluster manager which may already be destroyed (there is no way to sequence this because the
  // cluster manager destroying can create deliveries). We special case this explicitly to avoid
  // having to implement a shutdown() method (or similar) on every TLS object.
  if (parent_.shutting_down_) {
    return;
  }

  for (Sink& sink : parent_.timer_sinks_) {
    sink.onHistogramComplete(histogram, value);
  }
}

Gauge& ThreadLocalStoreImpl::ScopeImpl::gauge(const std::string& name) {
  // See comments in counter(). There is no super clean way (via templates or otherwise) to
  // share this code so I'm leaving it largely duplicated for now.
  std::string final_name = prefix_ + name;
<<<<<<< HEAD
  //GaugeSharedPtr* tls_ref = nullptr;
  StatMap<GaugeSharedPtr>* tls_cache = nullptr;
#if ENABLE_TLS_CACHE
  Thread::ReleasableLockGuard lock(parent_.lock_);
  //StatNamePtr stat_name_ptr = parent_.heap_allocator_.encode(final_name);
=======

  // See warning/comments in counter().
  if (parent_.stats_matcher_->rejects(final_name)) {
    return null_gauge_;
  }

  GaugeSharedPtr* tls_ref = nullptr;
>>>>>>> c5be849b
  if (!parent_.shutting_down_ && parent_.tls_) {
    tls_cache = &parent_.tls_->getTyped<TlsCache>().scopeCache(this->scope_id_).gauges_;
  }
  lock.release();
#endif

  return safeMakeStat<Gauge>(
      final_name, central_cache_.gauges_,
      [](StatDataAllocator& allocator, absl::string_view name, std::string&& tag_extracted_name,
         std::vector<Tag>&& tags) -> GaugeSharedPtr {
        return allocator.makeGauge(name, std::move(tag_extracted_name), std::move(tags));
      },
      //tls_ref);
      tls_cache);
}

Histogram& ThreadLocalStoreImpl::ScopeImpl::histogram(const std::string& name) {
  // See comments in counter(). There is no super clean way (via templates or otherwise) to
  // share this code so I'm leaving it largely duplicated for now.
  std::string final_name = prefix_ + name;

  // See warning/comments in counter().
  if (parent_.stats_matcher_->rejects(final_name)) {
    return null_histogram_;
  }

  ParentHistogramSharedPtr* tls_ref = nullptr;
  /*  SymbolTable* symbol_table;
  {
    Thread::LockGuard lock(parent_.lock_);
    symbol_table = parent_.heap_allocator_.symbolTable();
    }
    StatName stat_name = symbol_table->encode(final_name);*/
#if ENABLE_TLS_CACHE
  if (!parent_.shutting_down_ && parent_.tls_) {
    tls_ref = &parent_.tls_->getTyped<TlsCache>()
              .scopeCache(this->scope_id_)
              .parent_histograms_[name];
    if (*tls_ref) {
      //stat_name.free(symbol_table);
      return **tls_ref;
    }
    }
#endif

  ParentHistogramImplSharedPtr& central_ref =
      central_cache_.histograms_[name];
  if (!central_ref) {
    std::vector<Tag> tags;
    std::string tag_extracted_name = parent_.getTagsForName(final_name, tags);
    central_ref.reset(new ParentHistogramImpl(final_name, parent_, *this,
                                              std::move(tag_extracted_name), std::move(tags),
                                              parent_.symbol_table_));
  }

  if (tls_ref) {
    *tls_ref = central_ref;
  }
  //stat_name.free(symbol_table);
  return *central_ref;
}

Histogram& ThreadLocalStoreImpl::ScopeImpl::tlsHistogram(const std::string& name,
                                                         ParentHistogramImpl& parent) {
  if (parent_.stats_matcher_->rejects(name)) {
    return null_histogram_;
  }

  // See comments in counter() which explains the logic here.

  // Here prefix will not be considered because, by the time ParentHistogram calls this method
  // during recordValue, the prefix is already attached to the name.
  TlsHistogramSharedPtr* tls_ref = nullptr;
  //Thread::LockGuard lock(parent_.lock_);
  //StatName stat_name = parent_.heap_allocator_.encode(name);
#if ENABLE_TLS_CACHE
  if (!parent_.shutting_down_ && parent_.tls_) {
    tls_ref = &parent_.tls_->getTyped<TlsCache>()
              .scopeCache(this->scope_id_)
              .histograms_[name];
  }

  if (tls_ref && *tls_ref) {
    return **tls_ref;
    }
#endif

  std::vector<Tag> tags;
  std::string tag_extracted_name = parent_.getTagsForName(name, tags);
  TlsHistogramSharedPtr hist_tls_ptr = std::make_shared<ThreadLocalHistogramImpl>(
      name, std::move(tag_extracted_name), std::move(tags), parent_.symbol_table_);

  parent.addTlsHistogram(hist_tls_ptr);

  if (tls_ref) {
    *tls_ref = hist_tls_ptr;
  }
  return *hist_tls_ptr;
}

ThreadLocalHistogramImpl::ThreadLocalHistogramImpl(const std::string& name,
                                                   std::string&& tag_extracted_name,
                                                   std::vector<Tag>&& tags,
                                                   SymbolTable& symbol_table)
    : MetricImpl(std::move(tag_extracted_name), std::move(tags), symbol_table),
      current_active_(0), flags_(0), created_thread_id_(std::this_thread::get_id()),
      symbol_table_(symbol_table), stat_name_storage_(name, symbol_table) {
  histograms_[0] = hist_alloc();
  histograms_[1] = hist_alloc();
}

ThreadLocalHistogramImpl::~ThreadLocalHistogramImpl() {
  hist_free(histograms_[0]);
  hist_free(histograms_[1]);
}

void ThreadLocalHistogramImpl::recordValue(uint64_t value) {
  ASSERT(std::this_thread::get_id() == created_thread_id_);
  hist_insert_intscale(histograms_[current_active_], value, 0, 1);
  flags_ |= Flags::Used;
}

void ThreadLocalHistogramImpl::merge(histogram_t* target) {
  histogram_t** other_histogram = &histograms_[otherHistogramIndex()];
  hist_accumulate(target, other_histogram, 1);
  hist_clear(*other_histogram);
}

ParentHistogramImpl::ParentHistogramImpl(const std::string& name, Store& parent,
                                         TlsScope& tls_scope, std::string&& tag_extracted_name,
                                         std::vector<Tag>&& tags, SymbolTable& symbol_table)
    : MetricImpl(std::move(tag_extracted_name), std::move(tags), symbol_table), parent_(parent),
      tls_scope_(tls_scope), interval_histogram_(hist_alloc()), cumulative_histogram_(hist_alloc()),
      interval_statistics_(interval_histogram_), cumulative_statistics_(cumulative_histogram_),
      merged_(false), stat_name_storage_(name, symbol_table) {}

ParentHistogramImpl::~ParentHistogramImpl() {
  hist_free(interval_histogram_);
  hist_free(cumulative_histogram_);
}

void ParentHistogramImpl::recordValue(uint64_t value) {
  Histogram& tls_histogram = tls_scope_.tlsHistogram(name(), *this);
  tls_histogram.recordValue(value);
  parent_.deliverHistogramToSinks(*this, value);
}

bool ParentHistogramImpl::used() const {
  // Consider ParentHistogram used only if has ever been merged.
  return merged_;
}

void ParentHistogramImpl::merge() {
  Thread::ReleasableLockGuard lock(merge_lock_);
  if (merged_ || usedLockHeld()) {
    hist_clear(interval_histogram_);
    // Here we could copy all the pointers to TLS histograms in the tls_histogram_ list,
    // then release the lock before we do the actual merge. However it is not a big deal
    // because the tls_histogram merge is not that expensive as it is a single histogram
    // merge and adding TLS histograms is rare.
    for (const TlsHistogramSharedPtr& tls_histogram : tls_histograms_) {
      tls_histogram->merge(interval_histogram_);
    }
    // Since TLS merge is done, we can release the lock here.
    lock.release();
    hist_accumulate(cumulative_histogram_, &interval_histogram_, 1);
    cumulative_statistics_.refresh(cumulative_histogram_);
    interval_statistics_.refresh(interval_histogram_);
    merged_ = true;
  }
}

const std::string ParentHistogramImpl::summary() const {
  if (used()) {
    std::vector<std::string> summary;
    const std::vector<double>& supported_quantiles_ref = interval_statistics_.supportedQuantiles();
    summary.reserve(supported_quantiles_ref.size());
    for (size_t i = 0; i < supported_quantiles_ref.size(); ++i) {
      summary.push_back(fmt::format("P{}({},{})", 100 * supported_quantiles_ref[i],
                                    interval_statistics_.computedQuantiles()[i],
                                    cumulative_statistics_.computedQuantiles()[i]));
    }
    return absl::StrJoin(summary, " ");
  } else {
    return std::string("No recorded values");
  }
}

void ParentHistogramImpl::addTlsHistogram(const TlsHistogramSharedPtr& hist_ptr) {
  Thread::LockGuard lock(merge_lock_);
  tls_histograms_.emplace_back(hist_ptr);
}

bool ParentHistogramImpl::usedLockHeld() const {
  for (const TlsHistogramSharedPtr& tls_histogram : tls_histograms_) {
    if (tls_histogram->used()) {
      return true;
    }
  }
  return false;
}

} // namespace Stats
} // namespace Envoy<|MERGE_RESOLUTION|>--- conflicted
+++ resolved
@@ -32,13 +32,8 @@
     : stats_options_(stats_options), alloc_(alloc), symbol_table_(alloc.symbolTable()),
       heap_allocator_(symbol_table_), default_scope_(createScope("")),
       tag_producer_(std::make_unique<TagProducerImpl>()),
-<<<<<<< HEAD
-      num_last_resort_stats_(default_scope_->counter("stats.overflow")), source_(*this) {
-}
-=======
       stats_matcher_(std::make_unique<StatsMatcherImpl>()),
       num_last_resort_stats_(default_scope_->counter("stats.overflow")), source_(*this) {}
->>>>>>> c5be849b
 
 ThreadLocalStoreImpl::~ThreadLocalStoreImpl() {
   ASSERT(shutting_down_);
@@ -345,21 +340,17 @@
   // See comments in counter(). There is no super clean way (via templates or otherwise) to
   // share this code so I'm leaving it largely duplicated for now.
   std::string final_name = prefix_ + name;
-<<<<<<< HEAD
+
+  // See warning/comments in counter().
+  if (parent_.stats_matcher_->rejects(final_name)) {
+    return null_gauge_;
+  }
+
   //GaugeSharedPtr* tls_ref = nullptr;
   StatMap<GaugeSharedPtr>* tls_cache = nullptr;
 #if ENABLE_TLS_CACHE
   Thread::ReleasableLockGuard lock(parent_.lock_);
   //StatNamePtr stat_name_ptr = parent_.heap_allocator_.encode(final_name);
-=======
-
-  // See warning/comments in counter().
-  if (parent_.stats_matcher_->rejects(final_name)) {
-    return null_gauge_;
-  }
-
-  GaugeSharedPtr* tls_ref = nullptr;
->>>>>>> c5be849b
   if (!parent_.shutting_down_ && parent_.tls_) {
     tls_cache = &parent_.tls_->getTyped<TlsCache>().scopeCache(this->scope_id_).gauges_;
   }
