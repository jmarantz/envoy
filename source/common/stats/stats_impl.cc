--- conflicted
+++ resolved
@@ -191,9 +191,8 @@
   }
 }
 
-<<<<<<< HEAD
 bool TagExtractorRegexImpl::extractTag(const std::string& stat_name, std::vector<Tag>& tags,
-                                       IntervalSet& remove_characters) const {
+                                       IntervalSet<size_t>& remove_characters) const {
   RegexTimeCache* cache = RegexTimeCache::getOrCreate();
 
   uint64_t start_time_us = NowUs();
@@ -210,10 +209,6 @@
       return false;
     }
   }
-=======
-bool TagExtractorImpl::extractTag(const std::string& stat_name, std::vector<Tag>& tags,
-                                  IntervalSet<size_t>& remove_characters) const {
->>>>>>> c029e35d
 
   std::smatch match;
   // The regex must match and contain one or more subexpressions (all after the first are ignored).
@@ -232,15 +227,12 @@
     tag.name_ = name();
     tag.value_ = value_subexpr.str();
 
-<<<<<<< HEAD
-    // Reconstructs the tag_extracted_name without remove_subexpr.
+    // Determines which characters to remove from stat_name to elide remove_subexpr.
     std::string::size_type start = remove_subexpr.first - stat_name.begin();
     std::string::size_type end = remove_subexpr.second - stat_name.begin();
     remove_characters.insert(start, end);
-    cache->report(start_time_us, "success", name());
     return true;
   }
-  cache->report(start_time_us, "miss", name());
   return false;
 }
 
@@ -377,15 +369,6 @@
   }
   cache->report(start_time_us, "Success", name());
   return true;
-=======
-    // Determines which characters to remove from stat_name to elide remove_subexpr.
-    std::string::size_type start = remove_subexpr.first - stat_name.begin();
-    std::string::size_type end = remove_subexpr.second - stat_name.begin();
-    remove_characters.insert(start, end);
-    return true;
-  }
-  return false;
->>>>>>> c029e35d
 }
 
 RawStatData* HeapRawStatDataAllocator::alloc(const std::string& name) {
@@ -425,7 +408,6 @@
   }
 }
 
-<<<<<<< HEAD
 void TagProducerImpl::addExtractorsMatching(absl::string_view name) {
   int num_found = 0;
   Config::TagNames::get().forEach(
@@ -472,7 +454,8 @@
     return name;
   }
   return TagExtractorImpl::applyRemovals(name, remove_characters);
-=======
+}
+
 std::string TagProducerImpl::produceTags(const std::string& stat_name,
                                          std::vector<Tag>& tags) const {
   tags.insert(tags.end(), default_tags_.begin(), default_tags_.end());
@@ -482,7 +465,6 @@
     tag_extractor->extractTag(stat_name, tags, remove_characters);
   }
   return StringUtil::removeCharacters(stat_name, remove_characters);
->>>>>>> c029e35d
 }
 
 // Roughly estimate the size of the vectors.
