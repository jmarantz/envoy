#include "source/common/stats/symbol_table_impl.h"

#include <algorithm>
#include <iostream>
#include <memory>
#include <vector>

#include "source/common/common/assert.h"
#include "source/common/common/logger.h"
#include "source/common/common/utility.h"

#include "absl/strings/str_cat.h"

namespace Envoy {
namespace Stats {

// Masks used for variable-length encoding of arbitrary-sized integers into a
// uint8-array. The integers are typically small, so we try to store them in as
// few bytes as possible. The bottom 7 bits hold values, and the top bit is used
// to determine whether another byte is needed for more data.
static constexpr uint32_t SpilloverMask = 0x80;
static constexpr uint32_t Low7Bits = 0x7f;

// When storing Symbol arrays, we disallow Symbol 0, which is the only Symbol
// that will decode into uint8_t array starting (and ending) with {0}. Thus we
// can use a leading 0 in the first byte to indicate that what follows is
// literal char data, rather than symbol-table entries. Literal char data is
// used for dynamically discovered stat-name tokens where you don't want to take
// a symbol table lock, and would rather pay extra memory overhead to store the
// tokens as fully elaborated strings.
static constexpr Symbol FirstValidSymbol = 1;
static constexpr uint8_t LiteralStringIndicator = 0;

size_t StatName::dataSize() const {
  if (size_and_data_ == nullptr) {
    return 0;
  }
  return SymbolTableImpl::Encoding::decodeNumber(size_and_data_).first;
}

#ifndef ENVOY_CONFIG_COVERAGE
void StatName::debugPrint() {
  // TODO(jmarantz): capture this functionality (always prints regardless of
  // loglevel) in an ENVOY_LOG macro variant or similar, perhaps
  // ENVOY_LOG_MISC(stderr, ...);
  if (size_and_data_ == nullptr) {
    std::cerr << "Null StatName" << std::endl;
  } else {
    const size_t nbytes = dataSize();
    std::cerr << "dataSize=" << nbytes << ":";
    for (size_t i = 0; i < nbytes; ++i) {
      std::cerr << " " << static_cast<uint64_t>(data()[i]);
    }
    const SymbolVec encoding = SymbolTableImpl::Encoding::decodeSymbols(data(), dataSize());
    std::cerr << ", numSymbols=" << encoding.size() << ":";
    for (Symbol symbol : encoding) {
      std::cerr << " " << symbol;
    }
    std::cerr << std::endl;
  }
}
#endif

SymbolTableImpl::Encoding::~Encoding() {
  // Verifies that moveToMemBlock() was called on this encoding. Failure
  // to call moveToMemBlock() will result in leaks symbols.
  ASSERT(mem_block_.capacity() == 0);
}

size_t SymbolTableImpl::Encoding::encodingSizeBytes(uint64_t number) {
  size_t num_bytes = 0;
  do {
    ++num_bytes;
    number >>= 7;
  } while (number != 0);
  return num_bytes;
}

void SymbolTableImpl::Encoding::appendEncoding(uint64_t number,
                                               MemBlockBuilder<uint8_t>& mem_block) {
  // UTF-8-like encoding where a value 127 or less gets written as a single
  // byte. For higher values we write the low-order 7 bits with a 1 in
  // the high-order bit. Then we right-shift 7 bits and keep adding more bytes
  // until we have consumed all the non-zero bits in symbol.
  //
  // When decoding, we stop consuming uint8_t when we see a uint8_t with
  // high-order bit 0.
  do {
    if (number < (1 << 7)) {
      mem_block.appendOne(number); // number <= 127 gets encoded in one byte.
    } else {
      mem_block.appendOne((number & Low7Bits) | SpilloverMask); // >= 128 need spillover bytes.
    }
    number >>= 7;
  } while (number != 0);
}

void SymbolTableImpl::Encoding::addSymbols(const std::vector<Symbol>& symbols) {
  ASSERT(data_bytes_required_ == 0);
  for (Symbol symbol : symbols) {
    data_bytes_required_ += encodingSizeBytes(symbol);
  }
  mem_block_.setCapacity(data_bytes_required_);
  for (Symbol symbol : symbols) {
    appendEncoding(symbol, mem_block_);
  }
}

std::pair<uint64_t, size_t> SymbolTableImpl::Encoding::decodeNumber(const uint8_t* encoding) {
  uint64_t number = 0;
  uint64_t uc = SpilloverMask;
  const uint8_t* start = encoding;
  for (uint32_t shift = 0; (uc & SpilloverMask) != 0; ++encoding, shift += 7) {
    uc = static_cast<uint32_t>(*encoding);
    number |= (uc & Low7Bits) << shift;
  }
  return std::make_pair(number, encoding - start);
}

SymbolVec SymbolTableImpl::Encoding::decodeSymbols(const SymbolTable::Storage array, size_t size) {
  SymbolVec symbol_vec;
  symbol_vec.reserve(size);
  decodeTokens(
      array, size, [&symbol_vec](Symbol symbol) { symbol_vec.push_back(symbol); },
      [](absl::string_view) {});
  return symbol_vec;
}

void SymbolTableImpl::Encoding::decodeTokens(
    const SymbolTable::Storage array, size_t size,
    const std::function<void(Symbol)>& symbol_token_fn,
    const std::function<void(absl::string_view)>& string_view_token_fn) {
  while (size > 0) {
    if (*array == LiteralStringIndicator) {
      // To avoid scanning memory to find the literal size during decode, we
      // var-length encode the size of the literal string prior to the data.
      ASSERT(size > 1);
      ++array;
      --size;
      std::pair<uint64_t, size_t> length_consumed = decodeNumber(array);
      uint64_t length = length_consumed.first;
      array += length_consumed.second;
      size -= length_consumed.second;
      ASSERT(size >= length);
      string_view_token_fn(absl::string_view(reinterpret_cast<const char*>(array), length));
      size -= length;
      array += length;
    } else {
      std::pair<uint64_t, size_t> symbol_consumed = decodeNumber(array);
      symbol_token_fn(symbol_consumed.first);
      size -= symbol_consumed.second;
      array += symbol_consumed.second;
    }
  }
}

<<<<<<< HEAD
void SymbolTableImpl::decode(
    StatName stat_name, const std::function<void(Symbol)>& symbol_token_fn,
    const std::function<void(absl::string_view)>& string_view_token_fn) const {
  Encoding::decodeTokens(stat_name.data(), stat_name.size(), symbol_token_fn, string_view_token_fn);
=======
bool StatName::startsWith(StatName symbolic_prefix) const {
  bool ret = true;
  std::vector<Symbol> prefix_symbols;

  // Decode the prefix as a StatNameVec.
  SymbolTableImpl::Encoding::decodeTokens(
      symbolic_prefix.data(), symbolic_prefix.dataSize(),
      [&prefix_symbols](Symbol symbol) { prefix_symbols.push_back(symbol); },
      [&ret](absl::string_view) { ret = false; });

  // If there any dynamic components, our string_view lambda will be called, and
  // then we'll return false for simplicity. We don't have a current need for
  // prefixes to be expressed dynamically, and handling that case would add
  // complexity.
  if (!ret) {
    return false;
  }

  // Now decode the StatName, matching against the symbols. It's OK for there to
  // be dynamic string_view elements after the prefix match.
  uint32_t index = 0;
  SymbolTableImpl::Encoding::decodeTokens(
      data(), dataSize(),
      [&prefix_symbols, &index, &ret](Symbol symbol) {
        if (index < prefix_symbols.size() && prefix_symbols[index] != symbol) {
          ret = false;
        }
        ++index;
      },
      [&prefix_symbols, &index, &ret](absl::string_view) {
        if (index < prefix_symbols.size()) {
          ret = false;
        }
      });
  return ret && index >= prefix_symbols.size();
>>>>>>> 459360f0
}

std::vector<absl::string_view> SymbolTableImpl::decodeStrings(const SymbolTable::Storage array,
                                                              size_t size) const {
  std::vector<absl::string_view> strings;
  Thread::LockGuard lock(lock_);
  Encoding::decodeTokens(
      array, size,
      [this, &strings](Symbol symbol)
          ABSL_NO_THREAD_SAFETY_ANALYSIS { strings.push_back(fromSymbol(symbol)); },
      [&strings](absl::string_view str) { strings.push_back(str); });
  return strings;
}

void SymbolTableImpl::Encoding::moveToMemBlock(MemBlockBuilder<uint8_t>& mem_block) {
  appendEncoding(data_bytes_required_, mem_block);
  mem_block.appendBlock(mem_block_);
  mem_block_.reset(); // Logically transfer ownership, enabling empty assert on destruct.
}

void SymbolTableImpl::Encoding::appendToMemBlock(StatName stat_name,
                                                 MemBlockBuilder<uint8_t>& mem_block) {
  const uint8_t* data = stat_name.dataIncludingSize();
  if (data == nullptr) {
    mem_block.appendOne(0);
  } else {
    mem_block.appendData(absl::MakeSpan(data, stat_name.size()));
  }
}

SymbolTableImpl::SymbolTableImpl()
    // Have to be explicitly initialized, if we want to use the ABSL_GUARDED_BY macro.
    : next_symbol_(FirstValidSymbol), monotonic_counter_(FirstValidSymbol) {}

SymbolTableImpl::~SymbolTableImpl() {
  // To avoid leaks into the symbol table, we expect all StatNames to be freed.
  // Note: this could potentially be short-circuited if we decide a fast exit
  // is needed in production. But it would be good to ensure clean up during
  // tests.
  ASSERT(numSymbols() == 0);
}

// TODO(ambuc): There is a possible performance optimization here for avoiding
// the encoding of IPs / numbers if they appear in stat names. We don't want to
// waste time symbolizing an integer as an integer, if we can help it.
void SymbolTableImpl::addTokensToEncoding(const absl::string_view name, Encoding& encoding) {
  if (name.empty()) {
    return;
  }

  // We want to hold the lock for the minimum amount of time, so we do the
  // string-splitting and prepare a temp vector of Symbol first.
  const std::vector<absl::string_view> tokens = absl::StrSplit(name, '.');
  std::vector<Symbol> symbols;
  symbols.reserve(tokens.size());

  // Now take the lock and populate the Symbol objects, which involves bumping
  // ref-counts in this.
  {
    Thread::LockGuard lock(lock_);
    recent_lookups_.lookup(name);
    for (auto& token : tokens) {
      // TODO(jmarantz): consider using StatNameDynamicStorage for tokens with
      // length below some threshold, say 4 bytes. It might be preferable not to
      // reserve Symbols for every 3 digit number found (for example) in ipv4
      // addresses.
      symbols.push_back(toSymbol(token));
    }
  }

  // Now efficiently encode the array of 32-bit symbols into a uint8_t array.
  encoding.addSymbols(symbols);
}

uint64_t SymbolTableImpl::numSymbols() const {
  Thread::LockGuard lock(lock_);
  ASSERT(encode_map_.size() == decode_map_.size());
  return encode_map_.size();
}

std::string SymbolTableImpl::toString(const StatName& stat_name) const {
  return absl::StrJoin(decodeStrings(stat_name.data(), stat_name.dataSize()), ".");
}

void SymbolTableImpl::incRefCount(const StatName& stat_name) {
  // Before taking the lock, decode the array of symbols from the SymbolTable::Storage.
  const SymbolVec symbols = Encoding::decodeSymbols(stat_name.data(), stat_name.dataSize());

  Thread::LockGuard lock(lock_);
  for (Symbol symbol : symbols) {
    auto decode_search = decode_map_.find(symbol);

    ASSERT(decode_search != decode_map_.end(),
           "Please see "
           "https://github.com/envoyproxy/envoy/blob/main/source/docs/stats.md#"
           "debugging-symbol-table-assertions");
    auto encode_search = encode_map_.find(decode_search->second->toStringView());
    ASSERT(encode_search != encode_map_.end(),
           "Please see "
           "https://github.com/envoyproxy/envoy/blob/main/source/docs/stats.md#"
           "debugging-symbol-table-assertions");

    ++encode_search->second.ref_count_;
  }
}

void SymbolTableImpl::free(const StatName& stat_name) {
  // Before taking the lock, decode the array of symbols from the SymbolTable::Storage.
  const SymbolVec symbols = Encoding::decodeSymbols(stat_name.data(), stat_name.dataSize());

  Thread::LockGuard lock(lock_);
  for (Symbol symbol : symbols) {
    auto decode_search = decode_map_.find(symbol);
    ASSERT(decode_search != decode_map_.end());

    auto encode_search = encode_map_.find(decode_search->second->toStringView());
    ASSERT(encode_search != encode_map_.end());

    // If that was the last remaining client usage of the symbol, erase the
    // current mappings and add the now-unused symbol to the reuse pool.
    //
    // The "if (--EXPR.ref_count_)" pattern speeds up BM_CreateRace by 20% in
    // symbol_table_speed_test.cc, relative to breaking out the decrement into a
    // separate step, likely due to the non-trivial dereferences in EXPR.
    if (--encode_search->second.ref_count_ == 0) {
      decode_map_.erase(decode_search);
      encode_map_.erase(encode_search);
      pool_.push(symbol);
    }
  }
}

uint64_t SymbolTableImpl::getRecentLookups(const RecentLookupsFn& iter) const {
  uint64_t total = 0;
  absl::flat_hash_map<std::string, uint64_t> name_count_map;

  // We don't want to hold lock_ while calling the iterator, but we need it to
  // access recent_lookups_, so we buffer in name_count_map.
  {
    Thread::LockGuard lock(lock_);
    recent_lookups_.forEach(
        [&name_count_map](absl::string_view str, uint64_t count)
            ABSL_NO_THREAD_SAFETY_ANALYSIS { name_count_map[std::string(str)] += count; });
    total += recent_lookups_.total();
  }

  // Now we have the collated name-count map data: we need to vectorize and
  // sort. We define the pair with the count first as std::pair::operator<
  // prioritizes its first element over its second.
  using LookupCount = std::pair<uint64_t, absl::string_view>;
  std::vector<LookupCount> lookup_data;
  lookup_data.reserve(name_count_map.size());
  for (const auto& iter : name_count_map) {
    lookup_data.emplace_back(LookupCount(iter.second, iter.first));
  }
  std::sort(lookup_data.begin(), lookup_data.end());
  for (const LookupCount& lookup_count : lookup_data) {
    iter(lookup_count.second, lookup_count.first);
  }
  return total;
}

DynamicSpans SymbolTableImpl::getDynamicSpans(StatName stat_name) const {
  DynamicSpans dynamic_spans;

  uint32_t index = 0;
  auto record_dynamic = [&dynamic_spans, &index](absl::string_view str) {
    DynamicSpan span;
    span.first = index;
    index += std::count(str.begin(), str.end(), '.');
    span.second = index;
    ++index;
    dynamic_spans.push_back(span);
  };

  // Use decodeTokens to suss out which components of stat_name are
  // symbolic vs dynamic. The lambda that takes a Symbol is called
  // for symbolic components. The lambda called with a string_view
  // is called for dynamic components.
  //
  // Note that with fake symbol tables, the Symbol lambda is called
  // once for each character in the string, and no dynamics will
  // be recorded.
  Encoding::decodeTokens(
      stat_name.data(), stat_name.dataSize(), [&index](Symbol) { ++index; }, record_dynamic);
  return dynamic_spans;
}

void SymbolTableImpl::setRecentLookupCapacity(uint64_t capacity) {
  Thread::LockGuard lock(lock_);
  recent_lookups_.setCapacity(capacity);
}

void SymbolTableImpl::clearRecentLookups() {
  Thread::LockGuard lock(lock_);
  recent_lookups_.clear();
}

uint64_t SymbolTableImpl::recentLookupCapacity() const {
  Thread::LockGuard lock(lock_);
  return recent_lookups_.capacity();
}

StatNameSetPtr SymbolTableImpl::makeSet(absl::string_view name) {
  // make_unique does not work with private ctor, even though SymbolTableImpl is a friend.
  StatNameSetPtr stat_name_set(new StatNameSet(*this, name));
  return stat_name_set;
}

Symbol SymbolTableImpl::toSymbol(absl::string_view sv) {
  Symbol result;
  auto encode_find = encode_map_.find(sv);
  // If the string segment doesn't already exist,
  if (encode_find == encode_map_.end()) {
    // We create the actual string, place it in the decode_map_, and then insert
    // a string_view pointing to it in the encode_map_. This allows us to only
    // store the string once. We use unique_ptr so copies are not made as
    // flat_hash_map moves values around.
    InlineStringPtr str = InlineString::create(sv);
    auto encode_insert = encode_map_.insert({str->toStringView(), SharedSymbol(next_symbol_)});
    ASSERT(encode_insert.second);
    auto decode_insert = decode_map_.insert({next_symbol_, std::move(str)});
    ASSERT(decode_insert.second);

    result = next_symbol_;
    newSymbol();
  } else {
    // If the insertion didn't take place, return the actual value at that location and up the
    // refcount at that location
    result = encode_find->second.symbol_;
    ++(encode_find->second.ref_count_);
  }
  return result;
}

absl::string_view SymbolTableImpl::fromSymbol(const Symbol symbol) const
    ABSL_EXCLUSIVE_LOCKS_REQUIRED(lock_) {
  auto search = decode_map_.find(symbol);
  RELEASE_ASSERT(search != decode_map_.end(), "no such symbol");
  return search->second->toStringView();
}

void SymbolTableImpl::newSymbol() ABSL_EXCLUSIVE_LOCKS_REQUIRED(lock_) {
  if (pool_.empty()) {
    next_symbol_ = ++monotonic_counter_;
  } else {
    next_symbol_ = pool_.top();
    pool_.pop();
  }
  // This should catch integer overflow for the new symbol.
  ASSERT(monotonic_counter_ != 0);
}

bool SymbolTableImpl::lessThan(const StatName& a, const StatName& b) const {
  // Constructing two temp vectors during lessThan is not strictly necessary.
  // If this becomes a performance bottleneck (e.g. during sorting), we could
  // provide an iterator-like interface for incrementally comparing the tokens
  // without allocating memory.
  const std::vector<absl::string_view> av = decodeStrings(a.data(), a.dataSize());
  const std::vector<absl::string_view> bv = decodeStrings(b.data(), b.dataSize());

  for (uint64_t i = 0, n = std::min(av.size(), bv.size()); i < n; ++i) {
    if (av[i] != bv[i]) {
      const bool ret = av[i] < bv[i];
      return ret;
    }
  }
  return av.size() < bv.size();
}

#ifndef ENVOY_CONFIG_COVERAGE
void SymbolTableImpl::debugPrint() const {
  Thread::LockGuard lock(lock_);
  std::vector<Symbol> symbols;
  for (const auto& p : decode_map_) {
    symbols.push_back(p.first);
  }
  std::sort(symbols.begin(), symbols.end());
  for (Symbol symbol : symbols) {
    const InlineString& token = *decode_map_.find(symbol)->second;
    const SharedSymbol& shared_symbol = encode_map_.find(token.toStringView())->second;
    ENVOY_LOG_MISC(info, "{}: '{}' ({})", symbol, token.toStringView(), shared_symbol.ref_count_);
  }
}
#endif

SymbolTable::StoragePtr SymbolTableImpl::encode(absl::string_view name) {
  name = StringUtil::removeTrailingCharacters(name, '.');
  Encoding encoding;
  addTokensToEncoding(name, encoding);
  MemBlockBuilder<uint8_t> mem_block(Encoding::totalSizeBytes(encoding.bytesRequired()));
  encoding.moveToMemBlock(mem_block);
  return mem_block.release();
}

StatNameStorage::StatNameStorage(absl::string_view name, SymbolTable& table)
    : StatNameStorageBase(table.encode(name)) {}

StatNameStorage::StatNameStorage(StatName src, SymbolTable& table) {
  const size_t size = src.size();
  MemBlockBuilder<uint8_t> storage(size); // Note: MemBlockBuilder takes uint64_t.
  src.copyToMemBlock(storage);
  setBytes(storage.release());
  table.incRefCount(statName());
}

SymbolTable::StoragePtr SymbolTableImpl::makeDynamicStorage(absl::string_view name) {
  name = StringUtil::removeTrailingCharacters(name, '.');

  // For all StatName objects, we first have the total number of bytes in the
  // representation. But for inlined dynamic string StatName variants, we must
  // store the length of the payload separately, so that if this token gets
  // joined with others, we'll know much space it consumes until the next token.
  // So the layout is
  //   [ length-of-whole-StatName, LiteralStringIndicator, length-of-name, name ]
  // So we need to figure out how many bytes we need to represent length-of-name
  // and name.

  // payload_bytes is the total number of bytes needed to represent the
  // characters in name, plus their encoded size, plus the literal indicator.
  const size_t payload_bytes = SymbolTableImpl::Encoding::totalSizeBytes(name.size()) + 1;

  // total_bytes includes the payload_bytes, plus the LiteralStringIndicator, and
  // the length of those.
  const size_t total_bytes = SymbolTableImpl::Encoding::totalSizeBytes(payload_bytes);
  MemBlockBuilder<uint8_t> mem_block(total_bytes);

  SymbolTableImpl::Encoding::appendEncoding(payload_bytes, mem_block);
  mem_block.appendOne(LiteralStringIndicator);
  SymbolTableImpl::Encoding::appendEncoding(name.size(), mem_block);
  mem_block.appendData(absl::MakeSpan(reinterpret_cast<const uint8_t*>(name.data()), name.size()));
  ASSERT(mem_block.capacityRemaining() == 0);
  return mem_block.release();
}

StatNameStorage::~StatNameStorage() {
  // StatNameStorage is not fully RAII: you must call free(SymbolTable&) to
  // decrement the reference counts held by the SymbolTable on behalf of
  // this StatName. This saves 8 bytes of storage per stat, relative to
  // holding a SymbolTable& in each StatNameStorage object.
  ASSERT(bytes() == nullptr);
}

void StatNameStorage::free(SymbolTable& table) {
  table.free(statName());
  clear();
}

void StatNamePool::clear() {
  for (StatNameStorage& storage : storage_vector_) {
    storage.free(symbol_table_);
  }
  storage_vector_.clear();
}

const uint8_t* StatNamePool::addReturningStorage(absl::string_view str) {
  storage_vector_.push_back(Stats::StatNameStorage(str, symbol_table_));
  return storage_vector_.back().bytes();
}

StatName StatNamePool::add(absl::string_view str) { return StatName(addReturningStorage(str)); }

StatName StatNameDynamicPool::add(absl::string_view str) {
  storage_vector_.push_back(Stats::StatNameDynamicStorage(str, symbol_table_));
  return StatName(storage_vector_.back().bytes());
}

StatNameStorageSet::~StatNameStorageSet() {
  // free() must be called before destructing StatNameStorageSet to decrement
  // references to all symbols.
  ASSERT(hash_set_.empty());
}

void StatNameStorageSet::free(SymbolTable& symbol_table) {
  // We must free() all symbols referenced in the set, otherwise the symbols
  // will leak when the flat_hash_map superclass is destructed. They cannot
  // self-destruct without an explicit free() as each individual StatNameStorage
  // object does not have a reference to the symbol table, which would waste 8
  // bytes per stat-name. The easiest way to safely free all the contents of the
  // symbol table set is to use flat_hash_map::extract(), which removes and
  // returns an element from the set without destructing the element
  // immediately. This gives us a chance to call free() on each one before they
  // are destroyed.
  //
  // There's a performance risk here, if removing elements via
  // flat_hash_set::begin() is inefficient to use in a loop like this. One can
  // imagine a hash-table implementation where the performance of this
  // usage-model would be poor. However, tests with 100k elements appeared to
  // run quickly when compiled for optimization, so at present this is not a
  // performance issue.

  while (!hash_set_.empty()) {
    auto storage = hash_set_.extract(hash_set_.begin());
    storage.value().free(symbol_table);
  }
}

SymbolTable::StoragePtr SymbolTableImpl::join(const StatNameVec& stat_names) const {
  size_t num_bytes = 0;
  for (StatName stat_name : stat_names) {
    if (!stat_name.empty()) {
      num_bytes += stat_name.dataSize();
    }
  }
  MemBlockBuilder<uint8_t> mem_block(Encoding::totalSizeBytes(num_bytes));
  Encoding::appendEncoding(num_bytes, mem_block);
  for (StatName stat_name : stat_names) {
    stat_name.appendDataToMemBlock(mem_block);
  }
  ASSERT(mem_block.capacityRemaining() == 0);
  return mem_block.release();
}

SymbolTable::StoragePtr SymbolTableImpl::join(const SymbolVec& symbols) const {
  Encoding encoding;
  encoding.addSymbols(symbols);
  MemBlockBuilder<uint8_t> mem_block(encoding.bytesRequired());
  encoding.moveToMemBlock(mem_block);
  ASSERT(mem_block.capacityRemaining() == 0);
  return mem_block.release();
}

void SymbolTableImpl::populateList(const StatName* names, uint32_t num_names, StatNameList& list) {
  RELEASE_ASSERT(num_names < 256, "Maximum number elements in a StatNameList exceeded");

  // First encode all the names.
  size_t total_size_bytes = 1; /* one byte for holding the number of names */

  for (uint32_t i = 0; i < num_names; ++i) {
    total_size_bytes += names[i].size();
  }

  // Now allocate the exact number of bytes required and move the encodings
  // into storage.
  MemBlockBuilder<uint8_t> mem_block(total_size_bytes);
  mem_block.appendOne(num_names);
  for (uint32_t i = 0; i < num_names; ++i) {
    const StatName stat_name = names[i];
    Encoding::appendToMemBlock(stat_name, mem_block);
    incRefCount(stat_name);
  }

  // This assertion double-checks the arithmetic where we computed
  // total_size_bytes. After appending all the encoded data into the
  // allocated byte array, we should have exhausted all the memory
  // we though we needed.
  ASSERT(mem_block.capacityRemaining() == 0);
  list.moveStorageIntoList(mem_block.release());
}

StatNameList::~StatNameList() { ASSERT(!populated()); }

void StatNameList::iterate(const std::function<bool(StatName)>& f) const {
  const uint8_t* p = &storage_[0];
  const uint32_t num_elements = *p++;
  for (uint32_t i = 0; i < num_elements; ++i) {
    const StatName stat_name(p);
    p += stat_name.size();
    if (!f(stat_name)) {
      break;
    }
  }
}

void StatNameList::clear(SymbolTable& symbol_table) {
  iterate([&symbol_table](StatName stat_name) -> bool {
    symbol_table.free(stat_name);
    return true;
  });
  storage_.reset();
}

StatNameSet::StatNameSet(SymbolTable& symbol_table, absl::string_view name)
    : name_(std::string(name)), pool_(symbol_table) {
  builtin_stat_names_[""] = StatName();
}

void StatNameSet::rememberBuiltin(absl::string_view str) {
  StatName stat_name;
  {
    absl::MutexLock lock(&mutex_);
    stat_name = pool_.add(str);
  }
  builtin_stat_names_[str] = stat_name;
}

StatName StatNameSet::getBuiltin(absl::string_view token, StatName fallback) const {
  // If token was recorded as a built-in during initialization, we can
  // service this request lock-free.
  const auto iter = builtin_stat_names_.find(token);
  if (iter != builtin_stat_names_.end()) {
    return iter->second;
  }
  return fallback;
}

} // namespace Stats
} // namespace Envoy<|MERGE_RESOLUTION|>--- conflicted
+++ resolved
@@ -154,12 +154,12 @@
   }
 }
 
-<<<<<<< HEAD
 void SymbolTableImpl::decode(
     StatName stat_name, const std::function<void(Symbol)>& symbol_token_fn,
     const std::function<void(absl::string_view)>& string_view_token_fn) const {
   Encoding::decodeTokens(stat_name.data(), stat_name.size(), symbol_token_fn, string_view_token_fn);
-=======
+}
+
 bool StatName::startsWith(StatName symbolic_prefix) const {
   bool ret = true;
   std::vector<Symbol> prefix_symbols;
@@ -195,7 +195,6 @@
         }
       });
   return ret && index >= prefix_symbols.size();
->>>>>>> 459360f0
 }
 
 std::vector<absl::string_view> SymbolTableImpl::decodeStrings(const SymbolTable::Storage array,
