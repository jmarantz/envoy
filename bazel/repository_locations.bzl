REPOSITORY_LOCATIONS = dict(
    bazel_gazelle = dict(
        sha256 = "1b959bd6b6ce88fc3fdfc28946adf1eafb1d5e4d470d2e08a51774d09078d031",
        strip_prefix = "bazel-gazelle-0.14.0",
        urls = ["https://github.com/bazelbuild/bazel-gazelle/archive/0.14.0.tar.gz"],
    ),
    boringssl = dict(
        # Use commits from branch "chromium-stable-with-bazel"
        sha256 = "d1700e0455f5f918f8a85ff3ce6cd684d05c766200ba6bdb18c77d5dcadc05a1",
        strip_prefix = "boringssl-060e9a583976e73d1ea8b2bfe8b9cab33c62fa17",
        # chromium-70.0.3538.67
        urls = ["https://github.com/google/boringssl/archive/060e9a583976e73d1ea8b2bfe8b9cab33c62fa17.tar.gz"],
    ),
    com_google_absl = dict(
<<<<<<< HEAD
        commit = "a00bdd176d66ef0b417d9576052a19091fbdf891",  # 2018-10-12
        remote = "https://github.com/abseil/abseil-cpp",
=======
        sha256 = "3f24d99cfa1b719ed51e12dae7741e4500a703e2c34bede452b457492d1fe36e",
        strip_prefix = "abseil-cpp-92e07e5590752d6b8e67f7f2f86c6286561e8cea",
        # 2018-08-01
        urls = ["https://github.com/abseil/abseil-cpp/archive/92e07e5590752d6b8e67f7f2f86c6286561e8cea.tar.gz"],
>>>>>>> 25f1f92e
    ),
    com_github_apache_thrift = dict(
        sha256 = "7d59ac4fdcb2c58037ebd4a9da5f9a49e3e034bf75b3f26d9fe48ba3d8806e6b",
        strip_prefix = "thrift-0.11.0",
        urls = ["https://files.pythonhosted.org/packages/c6/b4/510617906f8e0c5660e7d96fbc5585113f83ad547a3989b80297ac72a74c/thrift-0.11.0.tar.gz"],
    ),
    com_github_bombela_backward = dict(
        sha256 = "ad73be31c5cfcbffbde7d34dba18158a42043a109e7f41946f0b0abd589ed55e",
        strip_prefix = "backward-cpp-1.4",
        urls = ["https://github.com/bombela/backward-cpp/archive/v1.4.tar.gz"],
    ),
    com_github_circonus_labs_libcircllhist = dict(
        sha256 = "9949e2864b8ad00ee5c3e9c1c3c01e51b6b68bb442a919652fc66b9776477987",
        strip_prefix = "libcircllhist-fd8a14463739d247b414825cc56ca3946792a3b9",
        # 2018-07-02
        urls = ["https://github.com/circonus-labs/libcircllhist/archive/fd8a14463739d247b414825cc56ca3946792a3b9.tar.gz"],
    ),
    com_github_cyan4973_xxhash = dict(
        sha256 = "19030315f4fc1b4b2cdb9d7a317069a109f90e39d1fe4c9159b7aaa39030eb95",
        strip_prefix = "xxHash-0.6.5",
        urls = ["https://github.com/Cyan4973/xxHash/archive/v0.6.5.tar.gz"],
    ),
    com_github_eile_tclap = dict(
        sha256 = "f0ede0721dddbb5eba3a47385a6e8681b14f155e1129dd39d1a959411935098f",
        strip_prefix = "tclap-tclap-1-2-1-release-final",
        urls = ["https://github.com/eile/tclap/archive/tclap-1-2-1-release-final.tar.gz"],
    ),
    com_github_fmtlib_fmt = dict(
        sha256 = "3c812a18e9f72a88631ab4732a97ce9ef5bcbefb3235e9fd465f059ba204359b",
        strip_prefix = "fmt-5.2.1",
        urls = ["https://github.com/fmtlib/fmt/archive/5.2.1.tar.gz"],
    ),
    com_github_gabime_spdlog = dict(
        sha256 = "867a4b7cedf9805e6f76d3ca41889679054f7e5a3b67722fe6d0eae41852a767",
        strip_prefix = "spdlog-1.2.1",
        urls = ["https://github.com/gabime/spdlog/archive/v1.2.1.tar.gz"],
    ),
    com_github_gcovr_gcovr = dict(
        sha256 = "8a60ba6242d67a58320e9e16630d80448ef6d5284fda5fb3eff927b63c8b04a2",
        strip_prefix = "gcovr-3.3",
        urls = ["https://github.com/gcovr/gcovr/archive/3.3.tar.gz"],
    ),
    com_github_google_libprotobuf_mutator = dict(
        sha256 = "97b3639630040f41c45f45838ab00b78909e6b4cb69c8028e01302bea5b79495",
        strip_prefix = "libprotobuf-mutator-c3d2faf04a1070b0b852b0efdef81e1a81ba925e",
        # 2018-03-06
        urls = ["https://github.com/google/libprotobuf-mutator/archive/c3d2faf04a1070b0b852b0efdef81e1a81ba925e.tar.gz"],
    ),
    com_github_grpc_grpc = dict(
        sha256 = "013cc34f3c51c0f87e059a12ea203087a7a15dca2e453295345e1d02e2b9634b",
        strip_prefix = "grpc-1.15.0",
        urls = ["https://github.com/grpc/grpc/archive/v1.15.0.tar.gz"],
    ),
    com_github_nanopb_nanopb = dict(
        # From: https://github.com/grpc/grpc/blob/v1.14.0/bazel/grpc_deps.bzl#L123
        sha256 = "8bbbb1e78d4ddb0a1919276924ab10d11b631df48b657d960e0c795a25515735",
        strip_prefix = "nanopb-f8ac463766281625ad710900479130c7fcb4d63b",
        urls = ["https://github.com/nanopb/nanopb/archive/f8ac463766281625ad710900479130c7fcb4d63b.tar.gz"],
    ),
    io_opentracing_cpp = dict(
        sha256 = "4455ca507936bc4b658ded10a90d8ebbbd61c58f06207be565a4ffdc885687b5",
        strip_prefix = "opentracing-cpp-1.5.0",
        urls = ["https://github.com/opentracing/opentracing-cpp/archive/v1.5.0.tar.gz"],
    ),
    com_lightstep_tracer_cpp = dict(
        sha256 = "defbf471facfebde6523ca1177529b63784893662d4ef2c60db074be8aef0634",
        strip_prefix = "lightstep-tracer-cpp-0.8.0",
        urls = ["https://github.com/lightstep/lightstep-tracer-cpp/archive/v0.8.0.tar.gz"],
    ),
    lightstep_vendored_googleapis = dict(
        sha256 = "d1ef4f790eeaa805e7b364de05b91f9eed66bd6ae46f1483bbf49c33d86998e5",
        strip_prefix = "googleapis-d6f78d948c53f3b400bb46996eb3084359914f9b",
        # From: https://github.com/lightstep/lightstep-tracer-cpp/blob/v0.8.0/lightstep-tracer-common/third_party/googleapis/README.lightstep-tracer-common#L6
        urls = ["https://github.com/googleapis/googleapis/archive/d6f78d948c53f3b400bb46996eb3084359914f9b.tar.gz"],
    ),
    com_github_google_jwt_verify = dict(
        sha256 = "499f1e145c19f33031eb8fc6452d5d391b4cecfdeda23e2055386a3b33be4d41",
        strip_prefix = "jwt_verify_lib-66792a057ec54e4b75c6a2eeda4e98220bd12a9a",
        # 2018-08-17
        urls = ["https://github.com/google/jwt_verify_lib/archive/66792a057ec54e4b75c6a2eeda4e98220bd12a9a.tar.gz"],
    ),
    com_github_nodejs_http_parser = dict(
        sha256 = "f742dc5a206958c4d0a6b2c35e3e102afb5683f55f7a7cb1eae024a03f081347",
        strip_prefix = "http-parser-77310eeb839c4251c07184a5db8885a572a08352",
        # 2018-07-20 snapshot to pick up:
        # A performance fix, nodejs/http-parser PR 422.
        # A bug fix, nodejs/http-parser PR 432.
        # TODO(brian-pane): Upgrade to the next http-parser release once it's available
        urls = ["https://github.com/nodejs/http-parser/archive/77310eeb839c4251c07184a5db8885a572a08352.tar.gz"],
    ),
    com_github_pallets_jinja = dict(
        sha256 = "0d31d3466c313a9ca014a2d904fed18cdac873a5ba1f7b70b8fd8b206cd860d6",
        strip_prefix = "jinja-2.10",
        urls = ["https://github.com/pallets/jinja/archive/2.10.tar.gz"],
    ),
    com_github_pallets_markupsafe = dict(
        sha256 = "dc3938045d9407a73cf9fdd709e2b1defd0588d50ffc85eb0786c095ec846f15",
        strip_prefix = "markupsafe-1.0",
        urls = ["https://github.com/pallets/markupsafe/archive/1.0.tar.gz"],
    ),
    com_github_tencent_rapidjson = dict(
        sha256 = "bf7ced29704a1e696fbccf2a2b4ea068e7774fa37f6d7dd4039d0787f8bed98e",
        strip_prefix = "rapidjson-1.1.0",
        urls = ["https://github.com/Tencent/rapidjson/archive/v1.1.0.tar.gz"],
    ),
    com_github_twitter_common_lang = dict(
        sha256 = "56d1d266fd4767941d11c27061a57bc1266a3342e551bde3780f9e9eb5ad0ed1",
        strip_prefix = "twitter.common.lang-0.3.9/src",
        urls = ["https://files.pythonhosted.org/packages/08/bc/d6409a813a9dccd4920a6262eb6e5889e90381453a5f58938ba4cf1d9420/twitter.common.lang-0.3.9.tar.gz"],
    ),
    com_github_twitter_common_rpc = dict(
        sha256 = "0792b63fb2fb32d970c2e9a409d3d00633190a22eb185145fe3d9067fdaa4514",
        strip_prefix = "twitter.common.rpc-0.3.9/src",
        urls = ["https://files.pythonhosted.org/packages/be/97/f5f701b703d0f25fbf148992cd58d55b4d08d3db785aad209255ee67e2d0/twitter.common.rpc-0.3.9.tar.gz"],
    ),
    com_github_twitter_common_finagle_thrift = dict(
        sha256 = "1e3a57d11f94f58745e6b83348ecd4fa74194618704f45444a15bc391fde497a",
        strip_prefix = "twitter.common.finagle-thrift-0.3.9/src",
        urls = ["https://files.pythonhosted.org/packages/f9/e7/4f80d582578f8489226370762d2cf6bc9381175d1929eba1754e03f70708/twitter.common.finagle-thrift-0.3.9.tar.gz"],
    ),
    com_google_googletest = dict(
        sha256 = "9bf1fe5182a604b4135edc1a425ae356c9ad15e9b23f9f12a02e80184c3a249c",
        strip_prefix = "googletest-release-1.8.1",
        urls = ["https://github.com/google/googletest/archive/release-1.8.1.tar.gz"],
    ),
    com_google_protobuf = dict(
        sha256 = "3d610ac90f8fa16e12490088605c248b85fdaf23114ce4b3605cdf81f7823604",
        strip_prefix = "protobuf-fa252ec2a54acb24ddc87d48fed1ecfd458445fd",
        # TODO(htuch): Switch back to released versions for protobuf when a release > 3.6.0 happens
        # that includes:
        # - https://github.com/google/protobuf/commit/f35669b8d3f46f7f1236bd21f14d744bba251e60
        # - https://github.com/google/protobuf/commit/6a4fec616ec4b20f54d5fb530808b855cb664390
        # - https://github.com/google/protobuf/commit/fa252ec2a54acb24ddc87d48fed1ecfd458445fd
        urls = ["https://github.com/protocolbuffers/protobuf/archive/fa252ec2a54acb24ddc87d48fed1ecfd458445fd.tar.gz"],
    ),
    grpc_httpjson_transcoding = dict(
        sha256 = "9765764644d74af9a9654f7fb90cf2bc7228014664668719a589a4677967ca09",
        strip_prefix = "grpc-httpjson-transcoding-05a15e4ecd0244a981fdf0348a76658def62fa9c",
        # 2018-05-30
        urls = ["https://github.com/grpc-ecosystem/grpc-httpjson-transcoding/archive/05a15e4ecd0244a981fdf0348a76658def62fa9c.tar.gz"],
    ),
    com_github_golang_protobuf = dict(
        # TODO(sesmith177): Remove this dependency when both:
        #   1. There's a release of golang/protobuf that includes
        #      https://github.com/golang/protobuf/commit/31e0d063dd98c052257e5b69eeb006818133f45c
        #   2. That release is included in rules_go
        sha256 = "4cbd5303a5cf85791b3c310a50a479027c035d75091bb90c482ba67b0a2cf5b4",
        strip_prefix = "protobuf-31e0d063dd98c052257e5b69eeb006818133f45c",
        urls = ["https://github.com/golang/protobuf/archive/31e0d063dd98c052257e5b69eeb006818133f45c.tar.gz"],
    ),
    io_bazel_rules_go = dict(
        sha256 = "ee5fe78fe417c685ecb77a0a725dc9f6040ae5beb44a0ba4ddb55453aad23a8a",
        urls = ["https://github.com/bazelbuild/rules_go/releases/download/0.16.0/rules_go-0.16.0.tar.gz"],
    ),
    six_archive = dict(
        sha256 = "105f8d68616f8248e24bf0e9372ef04d3cc10104f1980f54d57b2ce73a5ad56a",
        strip_prefix = "",
        urls = ["https://pypi.python.org/packages/source/s/six/six-1.10.0.tar.gz#md5=34eed507548117b2ab523ab14b2f8b55"],
    ),
    # I'd love to name this `com_github_google_subpar`, but something in the Subpar
    # code assumes its repository name is just `subpar`.
    subpar = dict(
        sha256 = "eddbfc920e9cd565500370114316757848b672deba06dc2336acfa81b4ac0e6d",
        strip_prefix = "subpar-1.3.0",
        urls = ["https://github.com/google/subpar/archive/1.3.0.tar.gz"],
    ),
)<|MERGE_RESOLUTION|>--- conflicted
+++ resolved
@@ -12,15 +12,12 @@
         urls = ["https://github.com/google/boringssl/archive/060e9a583976e73d1ea8b2bfe8b9cab33c62fa17.tar.gz"],
     ),
     com_google_absl = dict(
-<<<<<<< HEAD
-        commit = "a00bdd176d66ef0b417d9576052a19091fbdf891",  # 2018-10-12
-        remote = "https://github.com/abseil/abseil-cpp",
-=======
+        # commit = "a00bdd176d66ef0b417d9576052a19091fbdf891",  # 2018-10-12
+        # remote = "https://github.com/abseil/abseil-cpp",
         sha256 = "3f24d99cfa1b719ed51e12dae7741e4500a703e2c34bede452b457492d1fe36e",
         strip_prefix = "abseil-cpp-92e07e5590752d6b8e67f7f2f86c6286561e8cea",
         # 2018-08-01
         urls = ["https://github.com/abseil/abseil-cpp/archive/92e07e5590752d6b8e67f7f2f86c6286561e8cea.tar.gz"],
->>>>>>> 25f1f92e
     ),
     com_github_apache_thrift = dict(
         sha256 = "7d59ac4fdcb2c58037ebd4a9da5f9a49e3e034bf75b3f26d9fe48ba3d8806e6b",
