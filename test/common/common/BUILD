licenses(["notice"])  # Apache 2

load(
    "//bazel:envoy_build_system.bzl",
    "envoy_cc_binary",
    "envoy_cc_library",
    "envoy_cc_test",
    "envoy_package",
)

envoy_package()

envoy_cc_test(
    name = "base64_test",
    srcs = ["base64_test.cc"],
    deps = [
        "//source/common/buffer:buffer_lib",
        "//source/common/common:base64_lib",
    ],
)

envoy_cc_test(
    name = "cleanup_test",
    srcs = ["cleanup_test.cc"],
    deps = ["//source/common/common:cleanup_lib"],
)

envoy_cc_test(
    name = "hash_test",
    srcs = ["hash_test.cc"],
    deps = ["//source/common/common:hash_lib"],
)

envoy_cc_test(
    name = "hex_test",
    srcs = ["hex_test.cc"],
    deps = ["//source/common/common:hex_lib"],
)

envoy_cc_test(
    name = "optional_test",
    srcs = ["optional_test.cc"],
    deps = ["//include/envoy/common:optional"],
)

envoy_cc_test(
    name = "log_macros_test",
    srcs = ["log_macros_test.cc"],
    deps = [
        "//source/common/common:logger_lib",
        "//test/mocks/http:http_mocks",
        "//test/mocks/network:network_mocks",
        "//test/mocks/upstream:upstream_mocks",
    ],
)

envoy_cc_test(
    name = "utility_test",
    srcs = ["utility_test.cc"],
    external_deps = [
        "abseil_strings",
    ],
    deps = ["//source/common/common:utility_lib"],
)

envoy_cc_test(
    name = "to_lower_table_test",
    srcs = ["to_lower_table_test.cc"],
    deps = ["//source/common/common:to_lower_table_lib"],
)

envoy_cc_test(
    name = "callback_impl_test",
    srcs = ["callback_impl_test.cc"],
    deps = ["//source/common/common:callback_impl_lib"],
)

<<<<<<< HEAD
# This is broken out as a separate library because envoy_cc_binary does
# not allow for external_deps.
envoy_cc_binary(
    name = "utility_speed_test",
    srcs = ["utility_speed_test.cc"],
    external_deps = [
        "abseil_strings",
        "benchmark",
    ],
    deps = [
        "//source/common/common:utility_lib",
    ],
=======
envoy_cc_test(
    name = "shared_memory_hash_set_test",
    srcs = ["shared_memory_hash_set_test.cc"],
    deps = ["//source/common/common:shared_memory_hash_set_lib"],
>>>>>>> 0d4e4b22
)<|MERGE_RESOLUTION|>--- conflicted
+++ resolved
@@ -75,9 +75,12 @@
     deps = ["//source/common/common:callback_impl_lib"],
 )
 
-<<<<<<< HEAD
-# This is broken out as a separate library because envoy_cc_binary does
-# not allow for external_deps.
+envoy_cc_test(
+    name = "shared_memory_hash_set_test",
+    srcs = ["shared_memory_hash_set_test.cc"],
+    deps = ["//source/common/common:shared_memory_hash_set_lib"],
+)
+
 envoy_cc_binary(
     name = "utility_speed_test",
     srcs = ["utility_speed_test.cc"],
@@ -86,12 +89,7 @@
         "benchmark",
     ],
     deps = [
+        "//source/common/common:assert_lib",
         "//source/common/common:utility_lib",
     ],
-=======
-envoy_cc_test(
-    name = "shared_memory_hash_set_test",
-    srcs = ["shared_memory_hash_set_test.cc"],
-    deps = ["//source/common/common:shared_memory_hash_set_lib"],
->>>>>>> 0d4e4b22
 )