--- conflicted
+++ resolved
@@ -567,7 +567,6 @@
   EXPECT_NE(dynamic2.data(), dynamic.data());
 }
 
-<<<<<<< HEAD
 TEST_P(StatNameTest, RecentLookups) {
   if (GetParam() == SymbolTableType::Fake) {
     return;
@@ -597,7 +596,8 @@
             "2009-12-22,00:00:01;Item=dynamic.stat2 "
             "2009-12-22,00:00:00;Item=dynamic.stat1",
             recent_lookups_str);
-=======
+}
+
 TEST_P(StatNameTest, StatNameEmptyEquivalent) {
   StatName empty1;
   StatName empty2 = makeStat("");
@@ -616,7 +616,6 @@
       makeStat(""),
       makeStat("hello.world"),
   }));
->>>>>>> 706f9109
 }
 
 // Tests the memory savings realized from using symbol tables with 1k
