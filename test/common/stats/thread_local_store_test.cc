#include <chrono>
#include <memory>
#include <string>
#include <unordered_map>

#include "envoy/config/metrics/v2/stats.pb.h"

#include "common/common/c_smart_ptr.h"
#include "common/memory/stats.h"
#include "common/stats/stats_matcher_impl.h"
#include "common/stats/thread_local_store.h"

#include "test/common/stats/stat_test_utility.h"
#include "test/mocks/event/mocks.h"
#include "test/mocks/server/mocks.h"
#include "test/mocks/stats/mocks.h"
#include "test/mocks/thread_local/mocks.h"
#include "test/test_common/logging.h"
#include "test/test_common/utility.h"

#include "absl/strings/str_split.h"
#include "gmock/gmock.h"
#include "gtest/gtest.h"

using testing::_;
using testing::InSequence;
using testing::Invoke;
using testing::NiceMock;
using testing::Ref;
using testing::Return;

namespace Envoy {
namespace Stats {

class StatsThreadLocalStoreTest : public testing::Test {
public:
  void SetUp() override {
    alloc_ = std::make_unique<MockedTestAllocator>(options_);
    resetStoreWithAlloc(*alloc_);
  }

  void resetStoreWithAlloc(StatDataAllocator& alloc) {
    store_ = std::make_unique<ThreadLocalStoreImpl>(options_, alloc);
    store_->addSink(sink_);
  }

  NiceMock<Event::MockDispatcher> main_thread_dispatcher_;
  NiceMock<ThreadLocal::MockInstance> tls_;
  StatsOptionsImpl options_;
  std::unique_ptr<MockedTestAllocator> alloc_;
  MockSink sink_;
  std::unique_ptr<ThreadLocalStoreImpl> store_;
};

class HistogramWrapper {
public:
  HistogramWrapper() : histogram_(hist_alloc()) {}

  ~HistogramWrapper() { hist_free(histogram_); }

  const histogram_t* getHistogram() { return histogram_; }

  void setHistogramValues(const std::vector<uint64_t>& values) {
    for (uint64_t value : values) {
      hist_insert_intscale(histogram_, value, 0, 1);
    }
  }

private:
  histogram_t* histogram_;
};

class HistogramTest : public testing::Test {
public:
  typedef std::map<std::string, ParentHistogramSharedPtr> NameHistogramMap;

  HistogramTest() : alloc_(options_) {}

  void SetUp() override {
    store_ = std::make_unique<ThreadLocalStoreImpl>(options_, alloc_);
    store_->addSink(sink_);
    store_->initializeThreading(main_thread_dispatcher_, tls_);
  }

  void TearDown() override {
    store_->shutdownThreading();
    tls_.shutdownThread();
    // Includes overflow stat.
    EXPECT_CALL(alloc_, free(_));
  }

  NameHistogramMap makeHistogramMap(const std::vector<ParentHistogramSharedPtr>& hist_list) {
    NameHistogramMap name_histogram_map;
    for (const ParentHistogramSharedPtr& histogram : hist_list) {
      // Exclude the scope part of the name.
      const std::vector<std::string>& split_vector = absl::StrSplit(histogram->name(), '.');
      name_histogram_map.insert(std::make_pair(split_vector.back(), histogram));
    }
    return name_histogram_map;
  }

  /**
   * Validates that Histogram merge happens as desired and returns the processed histogram count
   * that can be asserted later.
   */
  uint64_t validateMerge() {
    bool merge_called = false;
    store_->mergeHistograms([&merge_called]() -> void { merge_called = true; });

    EXPECT_TRUE(merge_called);

    std::vector<ParentHistogramSharedPtr> histogram_list = store_->histograms();

    HistogramWrapper hist1_cumulative;
    HistogramWrapper hist2_cumulative;
    HistogramWrapper hist1_interval;
    HistogramWrapper hist2_interval;

    hist1_cumulative.setHistogramValues(h1_cumulative_values_);
    hist2_cumulative.setHistogramValues(h2_cumulative_values_);
    hist1_interval.setHistogramValues(h1_interval_values_);
    hist2_interval.setHistogramValues(h2_interval_values_);

    HistogramStatisticsImpl h1_cumulative_statistics(hist1_cumulative.getHistogram());
    HistogramStatisticsImpl h2_cumulative_statistics(hist2_cumulative.getHistogram());
    HistogramStatisticsImpl h1_interval_statistics(hist1_interval.getHistogram());
    HistogramStatisticsImpl h2_interval_statistics(hist2_interval.getHistogram());

    NameHistogramMap name_histogram_map = makeHistogramMap(histogram_list);
    const ParentHistogramSharedPtr& h1 = name_histogram_map["h1"];
    EXPECT_EQ(h1->cumulativeStatistics().summary(), h1_cumulative_statistics.summary());
    EXPECT_EQ(h1->intervalStatistics().summary(), h1_interval_statistics.summary());

    if (histogram_list.size() > 1) {
      const ParentHistogramSharedPtr& h2 = name_histogram_map["h2"];
      EXPECT_EQ(h2->cumulativeStatistics().summary(), h2_cumulative_statistics.summary());
      EXPECT_EQ(h2->intervalStatistics().summary(), h2_interval_statistics.summary());
    }

    h1_interval_values_.clear();
    h2_interval_values_.clear();

    return histogram_list.size();
  }

  void expectCallAndAccumulate(Histogram& histogram, uint64_t record_value) {
    EXPECT_CALL(sink_, onHistogramComplete(Ref(histogram), record_value));
    histogram.recordValue(record_value);

    if (histogram.name() == "h1") {
      h1_cumulative_values_.push_back(record_value);
      h1_interval_values_.push_back(record_value);
    } else {
      h2_cumulative_values_.push_back(record_value);
      h2_interval_values_.push_back(record_value);
    }
  }

  MOCK_METHOD1(alloc, RawStatData*(const std::string& name));
  MOCK_METHOD1(free, void(RawStatData& data));

  NiceMock<Event::MockDispatcher> main_thread_dispatcher_;
  NiceMock<ThreadLocal::MockInstance> tls_;
  StatsOptionsImpl options_;
  MockedTestAllocator alloc_;
  MockSink sink_;
  std::unique_ptr<ThreadLocalStoreImpl> store_;
  InSequence s;
  std::vector<uint64_t> h1_cumulative_values_, h2_cumulative_values_, h1_interval_values_,
      h2_interval_values_;
};

TEST_F(StatsThreadLocalStoreTest, NoTls) {
  InSequence s;
  EXPECT_CALL(*alloc_, alloc(_)).Times(2);

  Counter& c1 = store_->counter("c1");
  EXPECT_EQ(&c1, &store_->counter("c1"));

  Gauge& g1 = store_->gauge("g1");
  EXPECT_EQ(&g1, &store_->gauge("g1"));

  Histogram& h1 = store_->histogram("h1");
  EXPECT_EQ(&h1, &store_->histogram("h1"));

  EXPECT_CALL(sink_, onHistogramComplete(Ref(h1), 200));
  h1.recordValue(200);
  EXPECT_CALL(sink_, onHistogramComplete(Ref(h1), 100));
  store_->deliverHistogramToSinks(h1, 100);

  EXPECT_EQ(2UL, store_->counters().size());
  EXPECT_EQ(&c1, TestUtility::findCounter(*store_, "c1").get());
  EXPECT_EQ(2L, TestUtility::findCounter(*store_, "c1").use_count());
  EXPECT_EQ(1UL, store_->gauges().size());
  EXPECT_EQ(&g1, store_->gauges().front().get()); // front() ok when size()==1
  EXPECT_EQ(2L, store_->gauges().front().use_count());

  // Includes overflow stat.
  EXPECT_CALL(*alloc_, free(_)).Times(3);

  store_->shutdownThreading();
}

TEST_F(StatsThreadLocalStoreTest, Tls) {
  InSequence s;
  store_->initializeThreading(main_thread_dispatcher_, tls_);

  EXPECT_CALL(*alloc_, alloc(_)).Times(2);

  Counter& c1 = store_->counter("c1");
  EXPECT_EQ(&c1, &store_->counter("c1"));

  Gauge& g1 = store_->gauge("g1");
  EXPECT_EQ(&g1, &store_->gauge("g1"));

  Histogram& h1 = store_->histogram("h1");
  EXPECT_EQ(&h1, &store_->histogram("h1"));

  EXPECT_EQ(2UL, store_->counters().size());
  EXPECT_EQ(&c1, TestUtility::findCounter(*store_, "c1").get());
  EXPECT_EQ(3L, TestUtility::findCounter(*store_, "c1").use_count());
  EXPECT_EQ(1UL, store_->gauges().size());
  EXPECT_EQ(&g1, store_->gauges().front().get()); // front() ok when size()==1
  EXPECT_EQ(3L, store_->gauges().front().use_count());

  store_->shutdownThreading();
  tls_.shutdownThread();

  EXPECT_EQ(2UL, store_->counters().size());
  EXPECT_EQ(&c1, TestUtility::findCounter(*store_, "c1").get());
  EXPECT_EQ(2L, TestUtility::findCounter(*store_, "c1").use_count());
  EXPECT_EQ(1UL, store_->gauges().size());
  EXPECT_EQ(&g1, store_->gauges().front().get()); // front() ok when size()==1
  EXPECT_EQ(2L, store_->gauges().front().use_count());

  // Includes overflow stat.
  EXPECT_CALL(*alloc_, free(_)).Times(3);
}

TEST_F(StatsThreadLocalStoreTest, BasicScope) {
  InSequence s;
  store_->initializeThreading(main_thread_dispatcher_, tls_);

  ScopePtr scope1 = store_->createScope("scope1.");
  EXPECT_CALL(*alloc_, alloc(_)).Times(4);
  Counter& c1 = store_->counter("c1");
  Counter& c2 = scope1->counter("c2");
  EXPECT_EQ("c1", c1.name());
  EXPECT_EQ("scope1.c2", c2.name());

  Gauge& g1 = store_->gauge("g1");
  Gauge& g2 = scope1->gauge("g2");
  EXPECT_EQ("g1", g1.name());
  EXPECT_EQ("scope1.g2", g2.name());

  Histogram& h1 = store_->histogram("h1");
  Histogram& h2 = scope1->histogram("h2");
  EXPECT_EQ("h1", h1.name());
  EXPECT_EQ("scope1.h2", h2.name());
  EXPECT_CALL(sink_, onHistogramComplete(Ref(h1), 100));
  h1.recordValue(100);
  EXPECT_CALL(sink_, onHistogramComplete(Ref(h2), 200));
  h2.recordValue(200);

  store_->shutdownThreading();
  scope1->deliverHistogramToSinks(h1, 100);
  scope1->deliverHistogramToSinks(h2, 200);
  tls_.shutdownThread();

  // Includes overflow stat.
  EXPECT_CALL(*alloc_, free(_)).Times(5);
}

// Validate that we sanitize away bad characters in the stats prefix.
TEST_F(StatsThreadLocalStoreTest, SanitizePrefix) {
  InSequence s;
  store_->initializeThreading(main_thread_dispatcher_, tls_);

  ScopePtr scope1 = store_->createScope(std::string("scope1:\0:foo.", 13));
  EXPECT_CALL(*alloc_, alloc(_));
  Counter& c1 = scope1->counter("c1");
  EXPECT_EQ("scope1___foo.c1", c1.name());

  store_->shutdownThreading();
  tls_.shutdownThread();

  // Includes overflow stat.
  EXPECT_CALL(*alloc_, free(_)).Times(2);
}

TEST_F(StatsThreadLocalStoreTest, ScopeDelete) {
  InSequence s;
  store_->initializeThreading(main_thread_dispatcher_, tls_);

  ScopePtr scope1 = store_->createScope("scope1.");
  EXPECT_CALL(*alloc_, alloc(_));
  scope1->counter("c1");
  EXPECT_EQ(2UL, store_->counters().size());
  CounterSharedPtr c1 = TestUtility::findCounter(*store_, "scope1.c1");
  EXPECT_EQ("scope1.c1", c1->name());
  EXPECT_EQ(TestUtility::findByName(store_->source().cachedCounters(), "scope1.c1"), c1);

  EXPECT_CALL(main_thread_dispatcher_, post(_));
  EXPECT_CALL(tls_, runOnAllThreads(_));
  scope1.reset();
  EXPECT_EQ(1UL, store_->counters().size());
  EXPECT_EQ(2UL, store_->source().cachedCounters().size());
  store_->source().clearCache();
  EXPECT_EQ(1UL, store_->source().cachedCounters().size());

  EXPECT_CALL(*alloc_, free(_));
  EXPECT_EQ(1L, c1.use_count());
  c1.reset();

  store_->shutdownThreading();
  tls_.shutdownThread();

  // Includes overflow stat.
  EXPECT_CALL(*alloc_, free(_));
}

TEST_F(StatsThreadLocalStoreTest, NestedScopes) {
  InSequence s;
  store_->initializeThreading(main_thread_dispatcher_, tls_);

  ScopePtr scope1 = store_->createScope("scope1.");
  EXPECT_CALL(*alloc_, alloc(_));
  Counter& c1 = scope1->counter("foo.bar");
  EXPECT_EQ("scope1.foo.bar", c1.name());

  ScopePtr scope2 = scope1->createScope("foo.");
  EXPECT_CALL(*alloc_, alloc(_));
  Counter& c2 = scope2->counter("bar");
  EXPECT_NE(&c1, &c2);
  EXPECT_EQ("scope1.foo.bar", c2.name());

  // Different allocations point to the same referenced counted backing memory.
  c1.inc();
  EXPECT_EQ(1UL, c1.value());
  EXPECT_EQ(c1.value(), c2.value());

  EXPECT_CALL(*alloc_, alloc(_));
  Gauge& g1 = scope2->gauge("some_gauge");
  EXPECT_EQ("scope1.foo.some_gauge", g1.name());

  store_->shutdownThreading();
  tls_.shutdownThread();

  // Includes overflow stat.
  EXPECT_CALL(*alloc_, free(_)).Times(4);
}

TEST_F(StatsThreadLocalStoreTest, OverlappingScopes) {
  InSequence s;
  store_->initializeThreading(main_thread_dispatcher_, tls_);

  // Both scopes point to the same namespace. This can happen during reload of a cluster for
  // example.
  ScopePtr scope1 = store_->createScope("scope1.");
  ScopePtr scope2 = store_->createScope("scope1.");

  // We will call alloc twice, but they should point to the same backing storage.
  EXPECT_CALL(*alloc_, alloc(_)).Times(2);
  Counter& c1 = scope1->counter("c");
  Counter& c2 = scope2->counter("c");
  EXPECT_NE(&c1, &c2);
  c1.inc();
  EXPECT_EQ(1UL, c1.value());
  EXPECT_EQ(1UL, c2.value());
  c2.inc();
  EXPECT_EQ(2UL, c1.value());
  EXPECT_EQ(2UL, c2.value());

  // We should dedup when we fetch all counters to handle the overlapping case.
  EXPECT_EQ(2UL, store_->counters().size());

  // Gauges should work the same way.
  EXPECT_CALL(*alloc_, alloc(_)).Times(2);
  Gauge& g1 = scope1->gauge("g");
  Gauge& g2 = scope2->gauge("g");
  EXPECT_NE(&g1, &g2);
  g1.set(5);
  EXPECT_EQ(5UL, g1.value());
  EXPECT_EQ(5UL, g2.value());
  g2.set(1);
  EXPECT_EQ(1UL, g1.value());
  EXPECT_EQ(1UL, g2.value());
  EXPECT_EQ(1UL, store_->gauges().size());

  // Deleting scope 1 will call free but will be reference counted. It still leaves scope 2 valid.
  EXPECT_CALL(*alloc_, free(_)).Times(2);
  scope1.reset();
  c2.inc();
  EXPECT_EQ(3UL, c2.value());
  EXPECT_EQ(2UL, store_->counters().size());
  g2.set(10);
  EXPECT_EQ(10UL, g2.value());
  EXPECT_EQ(1UL, store_->gauges().size());

  store_->shutdownThreading();
  tls_.shutdownThread();

  // Includes overflow stat.
  EXPECT_CALL(*alloc_, free(_)).Times(3);
}

TEST_F(StatsThreadLocalStoreTest, AllocFailed) {
  InSequence s;
  store_->initializeThreading(main_thread_dispatcher_, tls_);

  EXPECT_CALL(*alloc_, alloc(absl::string_view("foo"))).WillOnce(Return(nullptr));
  Counter& c1 = store_->counter("foo");
  EXPECT_EQ(1UL, store_->counter("stats.overflow").value());

  c1.inc();
  EXPECT_EQ(1UL, c1.value());

  store_->shutdownThreading();
  tls_.shutdownThread();

  // Includes overflow but not the failsafe stat which we allocated from the heap.
  EXPECT_CALL(*alloc_, free(_));
}

TEST_F(StatsThreadLocalStoreTest, HotRestartTruncation) {
  InSequence s;
  store_->initializeThreading(main_thread_dispatcher_, tls_);

  // First, with a successful RawStatData allocation:
  const uint64_t max_name_length = options_.maxNameLength();
  const std::string name_1(max_name_length + 1, 'A');

  EXPECT_CALL(*alloc_, alloc(_));
  EXPECT_LOG_CONTAINS("warning", "is too long with", store_->counter(name_1));

  // The stats did not overflow yet.
  EXPECT_EQ(0UL, store_->counter("stats.overflow").value());

  // The name will be truncated, so we won't be able to find it with the entire name.
  EXPECT_EQ(nullptr, TestUtility::findCounter(*store_, name_1).get());

  // But we can find it based on the expected truncation.
  EXPECT_NE(nullptr, TestUtility::findCounter(*store_, name_1.substr(0, max_name_length)).get());

  // The same should be true with heap allocation, which occurs when the default
  // allocator fails.
  const std::string name_2(max_name_length + 1, 'B');
  EXPECT_CALL(*alloc_, alloc(_)).WillOnce(Return(nullptr));
  store_->counter(name_2);

  // Same deal: the name will be truncated, so we won't be able to find it with the entire name.
  EXPECT_EQ(nullptr, TestUtility::findCounter(*store_, name_1).get());

  // But we can find it based on the expected truncation.
  EXPECT_NE(nullptr, TestUtility::findCounter(*store_, name_1.substr(0, max_name_length)).get());

  // Now the stats have overflowed.
  EXPECT_EQ(1UL, store_->counter("stats.overflow").value());

  store_->shutdownThreading();
  tls_.shutdownThread();

  // Includes overflow, and the first raw-allocated stat, but not the failsafe stat which we
  // allocated from the heap.
  EXPECT_CALL(*alloc_, free(_)).Times(2);
}

class StatsMatcherTLSTest : public StatsThreadLocalStoreTest {
public:
  StatsMatcherTLSTest() : StatsThreadLocalStoreTest() {}
  envoy::config::metrics::v2::StatsConfig stats_config_;
};

TEST_F(StatsMatcherTLSTest, TestNoOpStatImpls) {
  InSequence s;

  EXPECT_CALL(*alloc_, alloc(_)).Times(0);

  stats_config_.mutable_stats_matcher()->mutable_exclusion_list()->add_patterns()->set_prefix(
      "noop");
  store_->setStatsMatcher(std::make_unique<StatsMatcherImpl>(stats_config_));

  // Testing No-op counters, gauges, histograms which match the prefix "noop".

  // Counter
  Counter& noop_counter = store_->counter("noop_counter");
  EXPECT_EQ(noop_counter.name(), "");
  EXPECT_EQ(noop_counter.value(), 0);
  noop_counter.add(1);
  EXPECT_EQ(noop_counter.value(), 0);
  noop_counter.inc();
  EXPECT_EQ(noop_counter.value(), 0);
  noop_counter.reset();
  EXPECT_EQ(noop_counter.value(), 0);
  Counter& noop_counter_2 = store_->counter("noop_counter_2");
  EXPECT_EQ(&noop_counter, &noop_counter_2);

  // Gauge
  Gauge& noop_gauge = store_->gauge("noop_gauge");
  EXPECT_EQ(noop_gauge.name(), "");
  EXPECT_EQ(noop_gauge.value(), 0);
  noop_gauge.add(1);
  EXPECT_EQ(noop_gauge.value(), 0);
  noop_gauge.inc();
  EXPECT_EQ(noop_gauge.value(), 0);
  noop_gauge.dec();
  EXPECT_EQ(noop_gauge.value(), 0);
  noop_gauge.set(2);
  EXPECT_EQ(noop_gauge.value(), 0);
  noop_gauge.sub(2);
  EXPECT_EQ(noop_gauge.value(), 0);
  Gauge& noop_gauge_2 = store_->gauge("noop_gauge_2");
  EXPECT_EQ(&noop_gauge, &noop_gauge_2);

  // Histogram
  Histogram& noop_histogram = store_->histogram("noop_histogram");
  EXPECT_EQ(noop_histogram.name(), "");
  Histogram& noop_histogram_2 = store_->histogram("noop_histogram_2");
  EXPECT_EQ(&noop_histogram, &noop_histogram_2);

  // Includes overflow stat.
  EXPECT_CALL(*alloc_, free(_)).Times(1);

  store_->shutdownThreading();
}

// We only test the exclusion list -- the inclusion list is the inverse, and both are tested in
// test/common/stats:stats_matcher_test.
TEST_F(StatsMatcherTLSTest, TestExclusionRegex) {
  InSequence s;

  // Expected to alloc lowercase_counter, lowercase_gauge, valid_counter, valid_gauge
  EXPECT_CALL(*alloc_, alloc(_)).Times(4);

  // Will block all stats containing any capital alphanumeric letter.
  stats_config_.mutable_stats_matcher()->mutable_exclusion_list()->add_patterns()->set_regex(
      ".*[A-Z].*");
  store_->setStatsMatcher(std::make_unique<StatsMatcherImpl>(stats_config_));

  // The creation of counters/gauges/histograms which have no uppercase letters should succeed.
  Counter& lowercase_counter = store_->counter("lowercase_counter");
  EXPECT_EQ(lowercase_counter.name(), "lowercase_counter");
  Gauge& lowercase_gauge = store_->gauge("lowercase_gauge");
  EXPECT_EQ(lowercase_gauge.name(), "lowercase_gauge");
  Histogram& lowercase_histogram = store_->histogram("lowercase_histogram");
  EXPECT_EQ(lowercase_histogram.name(), "lowercase_histogram");

  // And the creation of counters/gauges/histograms which have uppercase letters should fail.
  Counter& uppercase_counter = store_->counter("UPPERCASE_counter");
  EXPECT_EQ(uppercase_counter.name(), "");
  uppercase_counter.inc();
  EXPECT_EQ(uppercase_counter.value(), 0);
  uppercase_counter.inc();
  EXPECT_EQ(uppercase_counter.value(), 0);

  Gauge& uppercase_gauge = store_->gauge("uppercase_GAUGE");
  EXPECT_EQ(uppercase_gauge.name(), "");
  uppercase_gauge.inc();
  EXPECT_EQ(uppercase_gauge.value(), 0);
  uppercase_gauge.inc();
  EXPECT_EQ(uppercase_gauge.value(), 0);

  // Histograms are harder to query and test, so we resort to testing that name() returns the empty
  // string.
  Histogram& uppercase_histogram = store_->histogram("upperCASE_histogram");
  EXPECT_EQ(uppercase_histogram.name(), "");

  // Adding another exclusion rule -- now we reject not just uppercase stats but those starting with
  // the string "invalid".
  stats_config_.mutable_stats_matcher()->mutable_exclusion_list()->add_patterns()->set_prefix(
      "invalid");
  store_->setStatsMatcher(std::make_unique<StatsMatcherImpl>(stats_config_));

  Counter& valid_counter = store_->counter("valid_counter");
  valid_counter.inc();
  EXPECT_EQ(valid_counter.value(), 1);

  Counter& invalid_counter = store_->counter("invalid_counter");
  invalid_counter.inc();
  EXPECT_EQ(invalid_counter.value(), 0);

  // But the old exclusion rule still holds.
  Counter& invalid_counter_2 = store_->counter("also_INVALID_counter");
  invalid_counter_2.inc();
  EXPECT_EQ(invalid_counter_2.value(), 0);

  // And we expect the same behavior from gauges and histograms.
  Gauge& valid_gauge = store_->gauge("valid_gauge");
  valid_gauge.set(2);
  EXPECT_EQ(valid_gauge.value(), 2);

  Gauge& invalid_gauge_1 = store_->gauge("invalid_gauge");
  invalid_gauge_1.inc();
  EXPECT_EQ(invalid_gauge_1.value(), 0);

  Gauge& invalid_gauge_2 = store_->gauge("also_INVALID_gauge");
  invalid_gauge_2.inc();
  EXPECT_EQ(invalid_gauge_2.value(), 0);

  Histogram& valid_histogram = store_->histogram("valid_histogram");
  EXPECT_EQ(valid_histogram.name(), "valid_histogram");

  Histogram& invalid_histogram_1 = store_->histogram("invalid_histogram");
  EXPECT_EQ(invalid_histogram_1.name(), "");

  Histogram& invalid_histogram_2 = store_->histogram("also_INVALID_histogram");
  EXPECT_EQ(invalid_histogram_2.name(), "");

  // Expected to free lowercase_counter, lowercase_gauge, valid_counter,
  // valid_gauge, overflow.stats
  EXPECT_CALL(*alloc_, free(_)).Times(5);

  store_->shutdownThreading();
}

class HeapStatsThreadLocalStoreTest : public StatsThreadLocalStoreTest {
public:
  void SetUp() override {
    resetStoreWithAlloc(heap_alloc_);
    // Note: we do not call StatsThreadLocalStoreTest::SetUp here as that
    // sets up a thread_local_store with raw stat alloc.
  }
  void TearDown() override {
    store_->shutdownThreading();
    tls_.shutdownThread();
    store_.reset(); // delete before the allocator.
  }

  HeapStatDataAllocator heap_alloc_;
};

TEST_F(HeapStatsThreadLocalStoreTest, NonHotRestartNoTruncation) {
  InSequence s;
  store_->initializeThreading(main_thread_dispatcher_, tls_);

  // Allocate a stat greater than the max name length.
  const uint64_t max_name_length = options_.maxNameLength();
  const std::string name_1(max_name_length + 1, 'A');

  store_->counter(name_1);

  // This works fine, and we can find it by its long name because heap-stats do not
  // get truncsated.
  EXPECT_NE(nullptr, TestUtility::findCounter(*store_, name_1).get());
}

// Tests how much memory is consumed allocating 100k stats.
TEST_F(HeapStatsThreadLocalStoreTest, MemoryWithoutTls) {
  if (!TestUtil::hasDeterministicMallocStats()) {
    return;
  }

  const size_t million = 1000 * 1000;
  const size_t start_mem = Memory::Stats::totalCurrentlyAllocated();
  if (start_mem == 0) {
    // Skip this test for platforms where we can't measure memory.
    return;
  }
<<<<<<< HEAD
  TestUtil::forEachStat(1000,
                        [this](absl::string_view name) { store_->counter(std::string(name)); });
  const size_t end_mem = Memory::Stats::totalCurrentlyAllocated();
  EXPECT_LT(start_mem, end_mem);
  EXPECT_LT(end_mem - start_mem, 25 * million); // actual value: 24068784 as of Oct 16, 2018
=======
  TestUtil::forEachSampleStat(
      1000, [this](absl::string_view name) { store_->counter(std::string(name)); });
  const size_t end_mem = Memory::Stats::totalCurrentlyAllocated();
  EXPECT_LT(start_mem, end_mem);
  EXPECT_LT(end_mem - start_mem, 32 * million); // actual value: 31492864 as of Oct 15, 2018
>>>>>>> 25f1f92e
}

TEST_F(HeapStatsThreadLocalStoreTest, MemoryWithTls) {
  if (!TestUtil::hasDeterministicMallocStats()) {
    return;
  }

  const size_t million = 1000 * 1000;
  store_->initializeThreading(main_thread_dispatcher_, tls_);
  const size_t start_mem = Memory::Stats::totalCurrentlyAllocated();
  if (start_mem == 0) {
    // Skip this test for platforms where we can't measure memory.
    return;
  }
<<<<<<< HEAD
  TestUtil::forEachStat(1000,
                        [this](absl::string_view name) { store_->counter(std::string(name)); });
  const size_t end_mem = Memory::Stats::totalCurrentlyAllocated();
  EXPECT_LT(start_mem, end_mem);
  EXPECT_LT(end_mem - start_mem, 29 * million); // actual value: 28301056 as of Oct 16, 2018
=======
  TestUtil::forEachSampleStat(
      1000, [this](absl::string_view name) { store_->counter(std::string(name)); });
  const size_t end_mem = Memory::Stats::totalCurrentlyAllocated();
  EXPECT_LT(start_mem, end_mem);
  EXPECT_LT(end_mem - start_mem, 41 * million); // actual value: 40411536 as of Oct 15, 2018
>>>>>>> 25f1f92e
}

TEST_F(StatsThreadLocalStoreTest, ShuttingDown) {
  InSequence s;
  store_->initializeThreading(main_thread_dispatcher_, tls_);

  EXPECT_CALL(*alloc_, alloc(_)).Times(4);
  store_->counter("c1");
  store_->gauge("g1");
  store_->shutdownThreading();
  store_->counter("c2");
  store_->gauge("g2");

  // c1, g1 should have a thread local ref, but c2, g2 should not.
  EXPECT_EQ(3L, TestUtility::findCounter(*store_, "c1").use_count());
  EXPECT_EQ(3L, TestUtility::findGauge(*store_, "g1").use_count());
  EXPECT_EQ(2L, TestUtility::findCounter(*store_, "c2").use_count());
  EXPECT_EQ(2L, TestUtility::findGauge(*store_, "g2").use_count());

  tls_.shutdownThread();

  // Includes overflow stat.
  EXPECT_CALL(*alloc_, free(_)).Times(5);
}

TEST_F(StatsThreadLocalStoreTest, MergeDuringShutDown) {
  InSequence s;
  store_->initializeThreading(main_thread_dispatcher_, tls_);

  Histogram& h1 = store_->histogram("h1");
  EXPECT_EQ("h1", h1.name());

  EXPECT_CALL(sink_, onHistogramComplete(Ref(h1), 1));
  h1.recordValue(1);

  store_->shutdownThreading();

  // Validate that merge callback is called during shutdown and there is no ASSERT.
  bool merge_called = false;
  store_->mergeHistograms([&merge_called]() -> void { merge_called = true; });

  EXPECT_TRUE(merge_called);

  tls_.shutdownThread();

  EXPECT_CALL(*alloc_, free(_));
}

// Histogram tests
TEST_F(HistogramTest, BasicSingleHistogramMerge) {
  Histogram& h1 = store_->histogram("h1");
  EXPECT_EQ("h1", h1.name());

  expectCallAndAccumulate(h1, 0);
  expectCallAndAccumulate(h1, 43);
  expectCallAndAccumulate(h1, 41);
  expectCallAndAccumulate(h1, 415);
  expectCallAndAccumulate(h1, 2201);
  expectCallAndAccumulate(h1, 3201);
  expectCallAndAccumulate(h1, 125);
  expectCallAndAccumulate(h1, 13);

  EXPECT_EQ(1, validateMerge());
}

TEST_F(HistogramTest, BasicMultiHistogramMerge) {
  Histogram& h1 = store_->histogram("h1");
  Histogram& h2 = store_->histogram("h2");
  EXPECT_EQ("h1", h1.name());
  EXPECT_EQ("h2", h2.name());

  expectCallAndAccumulate(h1, 1);
  expectCallAndAccumulate(h2, 1);
  expectCallAndAccumulate(h2, 2);

  EXPECT_EQ(2, validateMerge());
}

TEST_F(HistogramTest, MultiHistogramMultipleMerges) {
  Histogram& h1 = store_->histogram("h1");
  Histogram& h2 = store_->histogram("h2");
  EXPECT_EQ("h1", h1.name());
  EXPECT_EQ("h2", h2.name());

  // Insert one value in to one histogram and validate
  expectCallAndAccumulate(h1, 1);
  EXPECT_EQ(2, validateMerge());

  // Insert value into second histogram and validate that it is merged properly.
  expectCallAndAccumulate(h2, 1);
  EXPECT_EQ(2, validateMerge());

  // Insert more values into both the histograms and validate that it is merged properly.
  expectCallAndAccumulate(h1, 2);
  EXPECT_EQ(2, validateMerge());

  expectCallAndAccumulate(h2, 3);
  EXPECT_EQ(2, validateMerge());

  expectCallAndAccumulate(h2, 2);
  EXPECT_EQ(2, validateMerge());

  // Do not insert any value and validate that intervalSummary is empty for both the histograms and
  // cumulativeSummary has right values.
  EXPECT_EQ(2, validateMerge());
}

TEST_F(HistogramTest, BasicScopeHistogramMerge) {
  ScopePtr scope1 = store_->createScope("scope1.");

  Histogram& h1 = store_->histogram("h1");
  Histogram& h2 = scope1->histogram("h2");
  EXPECT_EQ("h1", h1.name());
  EXPECT_EQ("scope1.h2", h2.name());

  expectCallAndAccumulate(h1, 2);
  expectCallAndAccumulate(h2, 2);
  EXPECT_EQ(2, validateMerge());
}

TEST_F(HistogramTest, BasicHistogramSummaryValidate) {
  Histogram& h1 = store_->histogram("h1");
  Histogram& h2 = store_->histogram("h2");

  expectCallAndAccumulate(h1, 1);

  EXPECT_EQ(2, validateMerge());

  const std::string h1_expected_summary =
      "P0: 1, P25: 1.025, P50: 1.05, P75: 1.075, P90: 1.09, P95: 1.095, "
      "P99: 1.099, P99.5: 1.0995, P99.9: 1.0999, P100: 1.1";
  const std::string h2_expected_summary = "P0: 0, P25: 25, P50: 50, P75: 75, P90: 90, P95: 95, "
                                          "P99: 99, P99.5: 99.5, P99.9: 99.9, P100: 100";

  for (size_t i = 0; i < 100; ++i) {
    expectCallAndAccumulate(h2, i);
  }

  EXPECT_EQ(2, validateMerge());

  NameHistogramMap name_histogram_map = makeHistogramMap(store_->histograms());
  EXPECT_EQ(h1_expected_summary, name_histogram_map["h1"]->cumulativeStatistics().summary());
  EXPECT_EQ(h2_expected_summary, name_histogram_map["h2"]->cumulativeStatistics().summary());
}

// Validates the summary after known value merge in to same histogram.
TEST_F(HistogramTest, BasicHistogramMergeSummary) {
  Histogram& h1 = store_->histogram("h1");

  for (size_t i = 0; i < 50; ++i) {
    expectCallAndAccumulate(h1, i);
  }
  EXPECT_EQ(1, validateMerge());

  for (size_t i = 50; i < 100; ++i) {
    expectCallAndAccumulate(h1, i);
  }
  EXPECT_EQ(1, validateMerge());

  const std::string expected_summary = "P0: 0, P25: 25, P50: 50, P75: 75, P90: 90, P95: 95, P99: "
                                       "99, P99.5: 99.5, P99.9: 99.9, P100: 100";

  NameHistogramMap name_histogram_map = makeHistogramMap(store_->histograms());
  EXPECT_EQ(expected_summary, name_histogram_map["h1"]->cumulativeStatistics().summary());
}

TEST_F(HistogramTest, BasicHistogramUsed) {
  ScopePtr scope1 = store_->createScope("scope1.");

  Histogram& h1 = store_->histogram("h1");
  Histogram& h2 = scope1->histogram("h2");
  EXPECT_EQ("h1", h1.name());
  EXPECT_EQ("scope1.h2", h2.name());

  EXPECT_CALL(sink_, onHistogramComplete(Ref(h1), 1));
  h1.recordValue(1);

  NameHistogramMap name_histogram_map = makeHistogramMap(store_->histograms());
  EXPECT_FALSE(name_histogram_map["h1"]->used());
  EXPECT_FALSE(name_histogram_map["h2"]->used());

  // Merge the histograms and validate that h1 is considered used.
  store_->mergeHistograms([]() -> void {});
  EXPECT_TRUE(name_histogram_map["h1"]->used());

  EXPECT_CALL(sink_, onHistogramComplete(Ref(h2), 2));
  h2.recordValue(2);
  EXPECT_FALSE(name_histogram_map["h2"]->used());

  // Merge histograms again and validate that both h1 and h2 are used.
  store_->mergeHistograms([]() -> void {});

  for (const ParentHistogramSharedPtr& histogram : store_->histograms()) {
    EXPECT_TRUE(histogram->used());
  }
}

} // namespace Stats
} // namespace Envoy<|MERGE_RESOLUTION|>--- conflicted
+++ resolved
@@ -656,19 +656,11 @@
     // Skip this test for platforms where we can't measure memory.
     return;
   }
-<<<<<<< HEAD
-  TestUtil::forEachStat(1000,
-                        [this](absl::string_view name) { store_->counter(std::string(name)); });
-  const size_t end_mem = Memory::Stats::totalCurrentlyAllocated();
-  EXPECT_LT(start_mem, end_mem);
-  EXPECT_LT(end_mem - start_mem, 25 * million); // actual value: 24068784 as of Oct 16, 2018
-=======
   TestUtil::forEachSampleStat(
       1000, [this](absl::string_view name) { store_->counter(std::string(name)); });
   const size_t end_mem = Memory::Stats::totalCurrentlyAllocated();
   EXPECT_LT(start_mem, end_mem);
-  EXPECT_LT(end_mem - start_mem, 32 * million); // actual value: 31492864 as of Oct 15, 2018
->>>>>>> 25f1f92e
+  EXPECT_LT(end_mem - start_mem, 25 * million); // actual value: 24068784 as of Oct 16, 2018
 }
 
 TEST_F(HeapStatsThreadLocalStoreTest, MemoryWithTls) {
@@ -683,19 +675,11 @@
     // Skip this test for platforms where we can't measure memory.
     return;
   }
-<<<<<<< HEAD
-  TestUtil::forEachStat(1000,
-                        [this](absl::string_view name) { store_->counter(std::string(name)); });
-  const size_t end_mem = Memory::Stats::totalCurrentlyAllocated();
-  EXPECT_LT(start_mem, end_mem);
-  EXPECT_LT(end_mem - start_mem, 29 * million); // actual value: 28301056 as of Oct 16, 2018
-=======
   TestUtil::forEachSampleStat(
       1000, [this](absl::string_view name) { store_->counter(std::string(name)); });
   const size_t end_mem = Memory::Stats::totalCurrentlyAllocated();
   EXPECT_LT(start_mem, end_mem);
-  EXPECT_LT(end_mem - start_mem, 41 * million); // actual value: 40411536 as of Oct 15, 2018
->>>>>>> 25f1f92e
+  EXPECT_LT(end_mem - start_mem, 29 * million); // actual value: 28301056 as of Oct 16, 2018
 }
 
 TEST_F(StatsThreadLocalStoreTest, ShuttingDown) {
