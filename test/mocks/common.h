#pragma once

#include <cstdint>

#include "envoy/common/time.h"
#include "envoy/common/token_bucket.h"
#include "envoy/event/timer.h"

#include "common/common/logger.h"
#include "common/event/real_time_system.h"

#include "absl/strings/string_view.h"
#include "gmock/gmock.h"

namespace Envoy {
/**
 * This action allows us to save a reference parameter to a pointer target.
 */
ACTION_P(SaveArgAddress, target) { *target = &arg0; }

/**
 * Matcher that matches on whether the pointee of both lhs and rhs are equal.
 */
MATCHER_P(PointeesEq, rhs, "") {
  *result_listener << testing::PrintToString(*arg) + " != " + testing::PrintToString(*rhs);
  return *arg == *rhs;
}

/**
 * Simple mock that just lets us make sure a method gets called or not called form a lambda.
 */
class ReadyWatcher {
public:
  ReadyWatcher();
  ~ReadyWatcher();

  MOCK_METHOD0(ready, void());
};

class MockTimeSource : public TimeSource {
public:
  MockTimeSource();
  ~MockTimeSource();

  MOCK_METHOD0(systemTime, SystemTime());
  MOCK_METHOD0(monotonicTime, MonotonicTime());
};

class MockTimeSystem : public Event::TimeSystem {
public:
  MockTimeSystem();
  ~MockTimeSystem();

  // TODO(#4160): Eliminate all uses of MockTimeSystem, replacing with SimulatedTimeSystem,
  // where timer callbacks are triggered by the advancement of time. This implementation
  // matches recent behavior, where real-time timers were created directly in libevent
  // by dispatcher_impl.cc.
<<<<<<< HEAD
  Event::TimerFactoryPtr createTimerFactory(Event::Libevent::BasePtr& base) override {
    return real_time_system_.createTimerFactory(base);
=======
  Event::SchedulerPtr createScheduler(Event::Libevent::BasePtr& base) override {
    return real_time_system_.createScheduler(base);
>>>>>>> c060eb9b
  }
  MOCK_METHOD0(systemTime, SystemTime());
  MOCK_METHOD0(monotonicTime, MonotonicTime());

  Event::RealTimeSystem real_time_system_;
  MockTimeSource mock_time_source_;
};

class MockTokenBucket : public TokenBucket {
public:
  MockTokenBucket();
  ~MockTokenBucket();

  MOCK_METHOD1(consume, bool(uint64_t));
};

// Captures absl::string_view parameters into temp strings, for use
// with gmock's SaveArg<n>. Providing an absl::string_view compiles,
// but fails because by the time you examine the saved value, its
// backing store will go out of scope.
class StringViewSaver {
public:
  void operator=(absl::string_view view) { value_ = std::string(view); }
  const std::string& value() const { return value_; }
  operator std::string() const { return value_; }

private:
  std::string value_;
};

inline bool operator==(const char* str, const StringViewSaver& saver) {
  return saver.value() == str;
}

inline bool operator==(const StringViewSaver& saver, const char* str) {
  return saver.value() == str;
}

} // namespace Envoy<|MERGE_RESOLUTION|>--- conflicted
+++ resolved
@@ -55,13 +55,8 @@
   // where timer callbacks are triggered by the advancement of time. This implementation
   // matches recent behavior, where real-time timers were created directly in libevent
   // by dispatcher_impl.cc.
-<<<<<<< HEAD
-  Event::TimerFactoryPtr createTimerFactory(Event::Libevent::BasePtr& base) override {
-    return real_time_system_.createTimerFactory(base);
-=======
   Event::SchedulerPtr createScheduler(Event::Libevent::BasePtr& base) override {
     return real_time_system_.createScheduler(base);
->>>>>>> c060eb9b
   }
   MOCK_METHOD0(systemTime, SystemTime());
   MOCK_METHOD0(monotonicTime, MonotonicTime());
