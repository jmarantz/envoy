#pragma once

#include <string>

#include "envoy/server/admin.h"

#include "test/mocks/network/socket.h"

#include "absl/strings/string_view.h"
#include "config_tracker.h"
#include "gmock/gmock.h"

using testing::NiceMock;

namespace Envoy {
namespace Server {

class MockAdmin : public Admin {
public:
  MockAdmin();
  ~MockAdmin() override;

  // Server::Admin
  MOCK_METHOD(bool, addHandler,
              (const std::string& prefix, const std::string& help_text, HandlerCb callback,
               bool removable, bool mutates_server_state, const ParamDescriptorVec& params));
<<<<<<< HEAD
=======
  MOCK_METHOD(bool, addStreamingHandler,
              (const std::string& prefix, const std::string& help_text, GenRequestFn callback,
               bool removable, bool mutates_server_state, const ParamDescriptorVec& params));
>>>>>>> 958cdb1f
  MOCK_METHOD(bool, removeHandler, (const std::string& prefix));
  MOCK_METHOD(Network::Socket&, socket, ());
  MOCK_METHOD(ConfigTracker&, getConfigTracker, ());
  MOCK_METHOD(void, startHttpListener,
              (const std::list<AccessLog::InstanceSharedPtr>& access_logs,
               const std::string& address_out_path,
               Network::Address::InstanceConstSharedPtr address,
               const Network::Socket::OptionsSharedPtr& socket_options,
               Stats::ScopeSharedPtr&& listener_scope));
  MOCK_METHOD(Http::Code, request,
              (absl::string_view path_and_query, absl::string_view method,
               Http::ResponseHeaderMap& response_headers, std::string& body));
  MOCK_METHOD(void, addListenerToHandler, (Network::ConnectionHandler * handler));
  MOCK_METHOD(uint32_t, concurrency, (), (const));

  NiceMock<MockConfigTracker> config_tracker_;
  NiceMock<Network::MockSocket> socket_;
};

} // namespace Server
} // namespace Envoy<|MERGE_RESOLUTION|>--- conflicted
+++ resolved
@@ -24,12 +24,9 @@
   MOCK_METHOD(bool, addHandler,
               (const std::string& prefix, const std::string& help_text, HandlerCb callback,
                bool removable, bool mutates_server_state, const ParamDescriptorVec& params));
-<<<<<<< HEAD
-=======
   MOCK_METHOD(bool, addStreamingHandler,
               (const std::string& prefix, const std::string& help_text, GenRequestFn callback,
                bool removable, bool mutates_server_state, const ParamDescriptorVec& params));
->>>>>>> 958cdb1f
   MOCK_METHOD(bool, removeHandler, (const std::string& prefix));
   MOCK_METHOD(Network::Socket&, socket, ());
   MOCK_METHOD(ConfigTracker&, getConfigTracker, ());
