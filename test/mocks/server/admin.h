#pragma once

#include <string>

#include "envoy/server/admin.h"

#include "test/mocks/network/socket.h"

#include "absl/strings/string_view.h"
#include "config_tracker.h"
#include "gmock/gmock.h"

using testing::NiceMock;

namespace Envoy {
namespace Server {

class MockAdmin : public Admin {
public:
  MockAdmin();
  ~MockAdmin() override;

  // Server::Admin
  MOCK_METHOD(bool, addHandler,
              (const std::string& prefix, const std::string& help_text, HandlerCb callback,
<<<<<<< HEAD
               bool removable, bool mutates_server_state, const ParamDescriptorVec& params));
  MOCK_METHOD(bool, addChunkedHandler,
              (const std::string& prefix, const std::string& help_text, GenHandlerCb callback,
               bool removable, bool mutates_server_state, const ParamDescriptorVec& params));
=======
               bool removable, bool mutates_server_state));
  MOCK_METHOD(bool, addStreamingHandler,
              (const std::string& prefix, const std::string& help_text, GenRequestFn callback,
               bool removable, bool mutates_server_state));
>>>>>>> 0a587f23
  MOCK_METHOD(bool, removeHandler, (const std::string& prefix));
  MOCK_METHOD(Network::Socket&, socket, ());
  MOCK_METHOD(ConfigTracker&, getConfigTracker, ());
  MOCK_METHOD(void, startHttpListener,
              (const std::list<AccessLog::InstanceSharedPtr>& access_logs,
               const std::string& address_out_path,
               Network::Address::InstanceConstSharedPtr address,
               const Network::Socket::OptionsSharedPtr& socket_options,
               Stats::ScopePtr&& listener_scope));
  MOCK_METHOD(Http::Code, request,
              (absl::string_view path_and_query, absl::string_view method,
               Http::ResponseHeaderMap& response_headers, std::string& body));
  MOCK_METHOD(void, addListenerToHandler, (Network::ConnectionHandler * handler));
  MOCK_METHOD(uint32_t, concurrency, (), (const));

  NiceMock<MockConfigTracker> config_tracker_;
  NiceMock<Network::MockSocket> socket_;
};

} // namespace Server
} // namespace Envoy<|MERGE_RESOLUTION|>--- conflicted
+++ resolved
@@ -23,17 +23,10 @@
   // Server::Admin
   MOCK_METHOD(bool, addHandler,
               (const std::string& prefix, const std::string& help_text, HandlerCb callback,
-<<<<<<< HEAD
                bool removable, bool mutates_server_state, const ParamDescriptorVec& params));
-  MOCK_METHOD(bool, addChunkedHandler,
+  MOCK_METHOD(bool, addStreamingHandler,
               (const std::string& prefix, const std::string& help_text, GenHandlerCb callback,
                bool removable, bool mutates_server_state, const ParamDescriptorVec& params));
-=======
-               bool removable, bool mutates_server_state));
-  MOCK_METHOD(bool, addStreamingHandler,
-              (const std::string& prefix, const std::string& help_text, GenRequestFn callback,
-               bool removable, bool mutates_server_state));
->>>>>>> 0a587f23
   MOCK_METHOD(bool, removeHandler, (const std::string& prefix));
   MOCK_METHOD(Network::Socket&, socket, ());
   MOCK_METHOD(ConfigTracker&, getConfigTracker, ());
