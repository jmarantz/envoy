--- conflicted
+++ resolved
@@ -295,21 +295,10 @@
   MOCK_METHOD(Histogram&, histogramFromString, (const std::string& name, Histogram::Unit unit));
   MOCK_METHOD(TextReadout&, textReadout, (const std::string&));
   MOCK_METHOD(std::vector<TextReadoutSharedPtr>, text_readouts, (), (const));
-<<<<<<< HEAD
-  MOCK_METHOD(void, forEachCounter,
-              (std::function<void(std::size_t)>, std::function<void(Stats::Counter&)>), (const));
-  MOCK_METHOD(void, forEachGauge,
-              (std::function<void(std::size_t)>, std::function<void(Stats::Gauge&)>), (const));
-  MOCK_METHOD(void, forEachTextReadout,
-              (std::function<void(std::size_t)>, std::function<void(Stats::TextReadout&)>),
-              (const));
-  MOCK_METHOD(void, forEachScope,
-              (std::function<void(std::size_t)>, std::function<void(const Scope&)>), (const));
-=======
   MOCK_METHOD(void, forEachCounter, (SizeFn, StatFn<Counter>), (const));
   MOCK_METHOD(void, forEachGauge, (SizeFn, StatFn<Gauge>), (const));
   MOCK_METHOD(void, forEachTextReadout, (SizeFn, StatFn<TextReadout>), (const));
->>>>>>> 4c768130
+  MOCK_METHOD(void, forEachScope, (SizeFn, StatFn<const Scope&>), (const));
 
   MOCK_METHOD(CounterOptConstRef, findCounter, (StatName), (const));
   MOCK_METHOD(GaugeOptConstRef, findGauge, (StatName), (const));
