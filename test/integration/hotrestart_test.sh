#!/bin/bash

set -e

# The following functions are borrowed from PageSpeed's system test
# infrastructure, where are part of a bash system-test helper library.
# I'm putting them here for this one test to help me debug it, with
# the thinking that if there's traction for this infrastructure I'll
# factor it out into a helpers class for Envoy.  Original source link:
#
# https://github.com/apache/incubator-pagespeed-mod/blob/c7cc4f22c79ada8077be2a16afc376dc8f8bd2da/pagespeed/automatic/system_test_helpers.sh#L383

CURRENT_TEST="NONE"
function start_test() {
  CURRENT_TEST="$@"
  echo "TEST: $CURRENT_TEST"
}

check() {
  echo "     check" "$@" ...
  "$@" || handle_failure
}

BACKGROUND_PID="?"
run_in_background_saving_pid() {
  echo "     backgrounding:" "$@" ...
  "$@" &
  BACKGROUND_PID="$!"
}

# By default, print a message like:
#   failure at line 374
#   FAIL
# and then exit with return value 1.  If we expected this test to fail, log to
# $EXPECTED_FAILURES and return without exiting.
#
# If the shell does not support the 'caller' builtin, skip the line number info.
#
# Assumes it's being called from a failure-reporting function and that the
# actual failure the user is interested in is our caller's caller.  If it
# weren't for this, fail and handle_failure could be the same.
handle_failure() {
  if [ $# -eq 1 ]; then
    echo FAILed Input: "$1"
  fi

  # From http://stackoverflow.com/questions/685435/bash-stacktrace
  # to avoid printing 'handle_failure' we start with 1 to skip get_stack caller
  local i
  local stack_size=${#FUNCNAME[@]}
  for (( i=1; i<$stack_size ; i++ )); do
    local func="${FUNCNAME[$i]}"
    [ -z "$func" ] && func=MAIN
    local line_number="${BASH_LINENO[(( i - 1 ))]}"
    local src="${BASH_SOURCE[$i]}"
    [ -z "$src" ] && src=non_file_source
    echo "${src}:${line_number}: $func"
  done

  # Note: we print line number after "failed input" so that it doesn't get
  # knocked out of the terminal buffer.
  if type caller > /dev/null 2>&1 ; then
    # "caller 1" is our caller's caller.
    echo "     failure at line $(caller 1 | sed 's/ .*//')" 1>&2
  fi
  echo "in '$CURRENT_TEST'"
  echo FAIL.
  exit 1
}

# The heapchecker outputs some data to stderr on every execution.  This gets intermingled
# with the output from --hot-restart-version, so disable the heap-checker for these runs.
disableHeapCheck () {
  SAVED_HEAPCHECK=${HEAPCHECK}
  unset HEAPCHECK
}

enableHeapCheck () {
  HEAPCHECK=${SAVED_HEAPCHECK}
}


[[ -z "${ENVOY_BIN}" ]] && ENVOY_BIN="${TEST_RUNDIR}"/source/exe/envoy-static

# TODO(htuch): In this test script, we are duplicating work done in test_environment.cc via sed.
# Instead, we can add a simple C++ binary that links against test_environment.cc and uses the
# substitution methods provided there.
JSON_TEST_ARRAY=()

# Parameterize IPv4 and IPv6 testing.
if [[ -z "${ENVOY_IP_TEST_VERSIONS}" ]] || [[ "${ENVOY_IP_TEST_VERSIONS}" == "all" ]] \
  || [[ "${ENVOY_IP_TEST_VERSIONS}" == "v4only" ]]; then
  HOT_RESTART_JSON_V4="${TEST_TMPDIR}"/hot_restart_v4.json
  echo building ${HOT_RESTART_JSON_V4} ...
  cat "${TEST_RUNDIR}"/test/config/integration/server.json |
    sed -e "s#{{ upstream_. }}#0#g" | \
    sed -e "s#{{ test_rundir }}#$TEST_RUNDIR#" | \
    sed -e "s#{{ ip_loopback_address }}#127.0.0.1#" | \
    sed -e "s#{{ dns_lookup_family }}#v4_only#" | \
    cat > "${HOT_RESTART_JSON_V4}"
  JSON_TEST_ARRAY+=("${HOT_RESTART_JSON_V4}")
fi

if [[ -z "${ENVOY_IP_TEST_VERSIONS}" ]] || [[ "${ENVOY_IP_TEST_VERSIONS}" == "all" ]] \
  || [[ "${ENVOY_IP_TEST_VERSIONS}" == "v6only" ]]; then
  HOT_RESTART_JSON_V6="${TEST_TMPDIR}"/hot_restart_v6.json
  cat "${TEST_RUNDIR}"/test/config/integration/server.json |
    sed -e "s#{{ upstream_. }}#0#g" | \
    sed -e "s#{{ test_rundir }}#$TEST_RUNDIR#" | \
    sed -e "s#{{ ip_loopback_address }}#[::1]#" | \
    sed -e "s#{{ dns_lookup_family }}#v6_only#" | \
    cat > "${HOT_RESTART_JSON_V6}"
  JSON_TEST_ARRAY+=("${HOT_RESTART_JSON_V6}")
fi

# Enable this test to work with --runs_per_test
if [[ -z "${TEST_RANDOM_SEED}" ]]; then
  BASE_ID=1
else
  BASE_ID="${TEST_RANDOM_SEED}"
fi

echo "Hot restart test using --base-id ${BASE_ID}"

TEST_INDEX=0
for HOT_RESTART_JSON in "${JSON_TEST_ARRAY[@]}"
do
  # TODO(jun03): instead of setting the base-id, the validate server should use the nop hot restart
<<<<<<< HEAD
  start_test validation
  check "${ENVOY_BIN}" -c "${HOT_RESTART_JSON}" --mode validate --service-cluster cluster \
      --service-node node --base-id 1
=======
  "${ENVOY_BIN}" -c "${HOT_RESTART_JSON}" --mode validate --service-cluster cluster \
      --service-node node --base-id "${BASE_ID}"
>>>>>>> 9c728a00

  # Now start the real server, hot restart it twice, and shut it all down as a basic hot restart
  # sanity test.
  start_test Starting epoch 0
  ADMIN_ADDRESS_PATH_0="${TEST_TMPDIR}"/admin.0."${TEST_INDEX}".address
<<<<<<< HEAD
  run_in_background_saving_pid "${ENVOY_BIN}" -c "${HOT_RESTART_JSON}" \
      --restart-epoch 0 --base-id 1 --service-cluster cluster --service-node node \
      --admin-address-path "${ADMIN_ADDRESS_PATH_0}"
=======
  "${ENVOY_BIN}" -c "${HOT_RESTART_JSON}" \
      --restart-epoch 0 --base-id "${BASE_ID}" --service-cluster cluster --service-node node \
      --admin-address-path "${ADMIN_ADDRESS_PATH_0}" &
>>>>>>> 9c728a00

  FIRST_SERVER_PID=$BACKGROUND_PID

  start_test Updating original config json listener addresses
  sleep 3
  UPDATED_HOT_RESTART_JSON="${TEST_TMPDIR}"/hot_restart_updated."${TEST_INDEX}".json
  "${TEST_RUNDIR}"/tools/socket_passing "-o" "${HOT_RESTART_JSON}" "-a" "${ADMIN_ADDRESS_PATH_0}" \
    "-u" "${UPDATED_HOT_RESTART_JSON}"

  # Send SIGUSR1 signal to the first server, this should not kill it. Also send SIGHUP which should
  # get eaten.
  echo "Sending SIGUSR1/SIGHUP to first server"
  kill -SIGUSR1 ${FIRST_SERVER_PID}
  kill -SIGHUP ${FIRST_SERVER_PID}
  sleep 3

  disableHeapCheck

  start_test Checking for match of --hot-restart-version and admin /hot_restart_version
  ADMIN_ADDRESS_0=$(cat "${ADMIN_ADDRESS_PATH_0}")
  echo fetching hot restart version from http://${ADMIN_ADDRESS_0}/hot_restart_version ...
  ADMIN_HOT_RESTART_VERSION=$(curl -sg http://${ADMIN_ADDRESS_0}/hot_restart_version)
<<<<<<< HEAD
  CLI_HOT_RESTART_VERSION=$("${ENVOY_BIN}" --hot-restart-version 2>&1)
  check [ "${ADMIN_HOT_RESTART_VERSION}" = "${CLI_HOT_RESTART_VERSION}" ]

  start_test Checking for hot-restart-version mismatch when max-obj-name-len differs
  CLI_HOT_RESTART_VERSION=$("${ENVOY_BIN}" --hot-restart-version --max-obj-name-len 1234 2>&1)
  check [ "${ADMIN_HOT_RESTART_VERSION}" != "${CLI_HOT_RESTART_VERSION}" ]

  start_test Checking for hot-start-version mismatch when max-stats differs
  CLI_HOT_RESTART_VERSION=$("${ENVOY_BIN}" --hot-restart-version --max-stats 12345 2>&1)
  check [ "${ADMIN_HOT_RESTART_VERSION}" != "${CLI_HOT_RESTART_VERSION}" ]
=======
  CLI_HOT_RESTART_VERSION=$("${ENVOY_BIN}" --hot-restart-version --base-id "${BASE_ID}" 2>&1)
  if [[ "${ADMIN_HOT_RESTART_VERSION}" != "${CLI_HOT_RESTART_VERSION}" ]]; then
      echo "Hot restart version mismatch: ${ADMIN_HOT_RESTART_VERSION} != " \
           "${CLI_HOT_RESTART_VERSION}"
      exit 2
  fi

  echo "Checking max-obj-name-len"
  CLI_HOT_RESTART_VERSION=$("${ENVOY_BIN}" --hot-restart-version --max-obj-name-len 1234 --base-id "${BASE_ID}" 2>&1)
  if [[ "${ADMIN_HOT_RESTART_VERSION}" = "${CLI_HOT_RESTART_VERSION}" ]]; then
      echo "Hot restart version match when it should mismatch: ${ADMIN_HOT_RESTART_VERSION} == " \
           "${CLI_HOT_RESTART_VERSION}"
      exit 2
  fi

  echo "Checking max-stats"
  CLI_HOT_RESTART_VERSION=$("${ENVOY_BIN}" --hot-restart-version --max-stats 12345 --base-id "${BASE_ID}" 2>&1)
  if [[ "${ADMIN_HOT_RESTART_VERSION}" = "${CLI_HOT_RESTART_VERSION}" ]]; then
      echo "Hot restart version match when it should mismatch: ${ADMIN_HOT_RESTART_VERSION} == " \
           "${CLI_HOT_RESTART_VERSION}"
      exit 2
  fi
>>>>>>> 9c728a00

  enableHeapCheck

  start_test Starting epoch 1
  ADMIN_ADDRESS_PATH_1="${TEST_TMPDIR}"/admin.1."${TEST_INDEX}".address
<<<<<<< HEAD
  run_in_background_saving_pid "${ENVOY_BIN}" -c "${UPDATED_HOT_RESTART_JSON}" \
      --restart-epoch 1 --base-id 1 --service-cluster cluster --service-node node \
      --admin-address-path "${ADMIN_ADDRESS_PATH_1}"

  SECOND_SERVER_PID=$BACKGROUND_PID
=======
  "${ENVOY_BIN}" -c "${UPDATED_HOT_RESTART_JSON}" \
      --restart-epoch 1 --base-id "${BASE_ID}" --service-cluster cluster --service-node node \
      --admin-address-path "${ADMIN_ADDRESS_PATH_1}" &
>>>>>>> 9c728a00

  # Wait for stat flushing
  sleep 7

  start_test Checking that listener addresses have not changed
  HOT_RESTART_JSON_1="${TEST_TMPDIR}"/hot_restart.1."${TEST_INDEX}".json
  "${TEST_RUNDIR}"/tools/socket_passing "-o" "${UPDATED_HOT_RESTART_JSON}" "-a" "${ADMIN_ADDRESS_PATH_1}" \
    "-u" "${HOT_RESTART_JSON_1}"
  CONFIG_DIFF=$(diff "${UPDATED_HOT_RESTART_JSON}" "${HOT_RESTART_JSON_1}")
  [[ -z "${CONFIG_DIFF}" ]]

  ADMIN_ADDRESS_PATH_2="${TEST_TMPDIR}"/admin.2."${TEST_INDEX}".address
<<<<<<< HEAD
  start_test Starting epoch 2
  run_in_background_saving_pid "${ENVOY_BIN}" -c "${UPDATED_HOT_RESTART_JSON}" \
      --restart-epoch 2 --base-id 1 --service-cluster cluster --service-node node \
      --admin-address-path "${ADMIN_ADDRESS_PATH_2}"
=======
  echo "Starting epoch 2"
  "${ENVOY_BIN}" -c "${UPDATED_HOT_RESTART_JSON}" \
      --restart-epoch 2 --base-id "${BASE_ID}" --service-cluster cluster --service-node node \
      --admin-address-path "${ADMIN_ADDRESS_PATH_2}" &
>>>>>>> 9c728a00

  THIRD_SERVER_PID=$BACKGROUND_PID
  sleep 3

  start_test Checking that listener addresses have not changed
  HOT_RESTART_JSON_2="${TEST_TMPDIR}"/hot_restart.2."${TEST_INDEX}".json
  "${TEST_RUNDIR}"/tools/socket_passing "-o" "${UPDATED_HOT_RESTART_JSON}" "-a" "${ADMIN_ADDRESS_PATH_2}" \
    "-u" "${HOT_RESTART_JSON_2}"
  CONFIG_DIFF=$(diff "${UPDATED_HOT_RESTART_JSON}" "${HOT_RESTART_JSON_2}")
  [[ -z "${CONFIG_DIFF}" ]]

  # First server should already be gone.
  start_test Waiting for epoch 0
  wait ${FIRST_SERVER_PID}
  [[ $? == 0 ]]

  #Send SIGUSR1 signal to the second server, this should not kill it
  start_test Sending SIGUSR1 to the second server
  kill -SIGUSR1 ${SECOND_SERVER_PID}
  sleep 3

  # Now term the last server, and the other one should exit also.
  start_test Killing and waiting for epoch 2
  kill ${THIRD_SERVER_PID}
  wait ${THIRD_SERVER_PID}
  [[ $? == 0 ]]

  start_test Waiting for epoch 1
  wait ${SECOND_SERVER_PID}
  [[ $? == 0 ]]
  TEST_INDEX=$((TEST_INDEX+1))
done

# set -e forces the script to exit on non-zero exit codes. Set +e makes it easier to
# catch the non-zero exit code.
set +e
disableHeapCheck

<<<<<<< HEAD
start_test Launching envoy with no parameters. Check the exit value is 1
${ENVOY_BIN}
=======
echo "Launching envoy with no parameters. Check the exit value is 1"
${ENVOY_BIN} --base_id "${BASE_ID}"
>>>>>>> 9c728a00
EXIT_CODE=$?
# The test should fail if the Envoy binary exits with anything other than 1.
if [[ $EXIT_CODE -ne 1 ]]; then
    echo "Envoy exited with code: ${EXIT_CODE}"
    exit 1
fi

enableHeapCheck
set -e

echo "PASS"<|MERGE_RESOLUTION|>--- conflicted
+++ resolved
@@ -126,28 +126,17 @@
 for HOT_RESTART_JSON in "${JSON_TEST_ARRAY[@]}"
 do
   # TODO(jun03): instead of setting the base-id, the validate server should use the nop hot restart
-<<<<<<< HEAD
   start_test validation
   check "${ENVOY_BIN}" -c "${HOT_RESTART_JSON}" --mode validate --service-cluster cluster \
-      --service-node node --base-id 1
-=======
-  "${ENVOY_BIN}" -c "${HOT_RESTART_JSON}" --mode validate --service-cluster cluster \
       --service-node node --base-id "${BASE_ID}"
->>>>>>> 9c728a00
 
   # Now start the real server, hot restart it twice, and shut it all down as a basic hot restart
   # sanity test.
   start_test Starting epoch 0
   ADMIN_ADDRESS_PATH_0="${TEST_TMPDIR}"/admin.0."${TEST_INDEX}".address
-<<<<<<< HEAD
   run_in_background_saving_pid "${ENVOY_BIN}" -c "${HOT_RESTART_JSON}" \
-      --restart-epoch 0 --base-id 1 --service-cluster cluster --service-node node \
+      --restart-epoch 0 --base-id "${BASE_ID}" --service-cluster cluster --service-node node \
       --admin-address-path "${ADMIN_ADDRESS_PATH_0}"
-=======
-  "${ENVOY_BIN}" -c "${HOT_RESTART_JSON}" \
-      --restart-epoch 0 --base-id "${BASE_ID}" --service-cluster cluster --service-node node \
-      --admin-address-path "${ADMIN_ADDRESS_PATH_0}" &
->>>>>>> 9c728a00
 
   FIRST_SERVER_PID=$BACKGROUND_PID
 
@@ -170,57 +159,28 @@
   ADMIN_ADDRESS_0=$(cat "${ADMIN_ADDRESS_PATH_0}")
   echo fetching hot restart version from http://${ADMIN_ADDRESS_0}/hot_restart_version ...
   ADMIN_HOT_RESTART_VERSION=$(curl -sg http://${ADMIN_ADDRESS_0}/hot_restart_version)
-<<<<<<< HEAD
-  CLI_HOT_RESTART_VERSION=$("${ENVOY_BIN}" --hot-restart-version 2>&1)
+  CLI_HOT_RESTART_VERSION=$("${ENVOY_BIN}" --hot-restart-version --base-id "${BASE_ID}" 2>&1)
   check [ "${ADMIN_HOT_RESTART_VERSION}" = "${CLI_HOT_RESTART_VERSION}" ]
 
   start_test Checking for hot-restart-version mismatch when max-obj-name-len differs
-  CLI_HOT_RESTART_VERSION=$("${ENVOY_BIN}" --hot-restart-version --max-obj-name-len 1234 2>&1)
+  CLI_HOT_RESTART_VERSION=$("${ENVOY_BIN}" --hot-restart-version --base-id "${BASE_ID}" \
+    --max-obj-name-len 1234 2>&1)
   check [ "${ADMIN_HOT_RESTART_VERSION}" != "${CLI_HOT_RESTART_VERSION}" ]
 
   start_test Checking for hot-start-version mismatch when max-stats differs
-  CLI_HOT_RESTART_VERSION=$("${ENVOY_BIN}" --hot-restart-version --max-stats 12345 2>&1)
+  CLI_HOT_RESTART_VERSION=$("${ENVOY_BIN}" --hot-restart-version --base-id "${BASE_ID}" \
+    --max-stats 12345 2>&1)
   check [ "${ADMIN_HOT_RESTART_VERSION}" != "${CLI_HOT_RESTART_VERSION}" ]
-=======
-  CLI_HOT_RESTART_VERSION=$("${ENVOY_BIN}" --hot-restart-version --base-id "${BASE_ID}" 2>&1)
-  if [[ "${ADMIN_HOT_RESTART_VERSION}" != "${CLI_HOT_RESTART_VERSION}" ]]; then
-      echo "Hot restart version mismatch: ${ADMIN_HOT_RESTART_VERSION} != " \
-           "${CLI_HOT_RESTART_VERSION}"
-      exit 2
-  fi
-
-  echo "Checking max-obj-name-len"
-  CLI_HOT_RESTART_VERSION=$("${ENVOY_BIN}" --hot-restart-version --max-obj-name-len 1234 --base-id "${BASE_ID}" 2>&1)
-  if [[ "${ADMIN_HOT_RESTART_VERSION}" = "${CLI_HOT_RESTART_VERSION}" ]]; then
-      echo "Hot restart version match when it should mismatch: ${ADMIN_HOT_RESTART_VERSION} == " \
-           "${CLI_HOT_RESTART_VERSION}"
-      exit 2
-  fi
-
-  echo "Checking max-stats"
-  CLI_HOT_RESTART_VERSION=$("${ENVOY_BIN}" --hot-restart-version --max-stats 12345 --base-id "${BASE_ID}" 2>&1)
-  if [[ "${ADMIN_HOT_RESTART_VERSION}" = "${CLI_HOT_RESTART_VERSION}" ]]; then
-      echo "Hot restart version match when it should mismatch: ${ADMIN_HOT_RESTART_VERSION} == " \
-           "${CLI_HOT_RESTART_VERSION}"
-      exit 2
-  fi
->>>>>>> 9c728a00
 
   enableHeapCheck
 
   start_test Starting epoch 1
   ADMIN_ADDRESS_PATH_1="${TEST_TMPDIR}"/admin.1."${TEST_INDEX}".address
-<<<<<<< HEAD
   run_in_background_saving_pid "${ENVOY_BIN}" -c "${UPDATED_HOT_RESTART_JSON}" \
-      --restart-epoch 1 --base-id 1 --service-cluster cluster --service-node node \
+      --restart-epoch 1 --base-id "${BASE_ID}" --service-cluster cluster --service-node node \
       --admin-address-path "${ADMIN_ADDRESS_PATH_1}"
 
   SECOND_SERVER_PID=$BACKGROUND_PID
-=======
-  "${ENVOY_BIN}" -c "${UPDATED_HOT_RESTART_JSON}" \
-      --restart-epoch 1 --base-id "${BASE_ID}" --service-cluster cluster --service-node node \
-      --admin-address-path "${ADMIN_ADDRESS_PATH_1}" &
->>>>>>> 9c728a00
 
   # Wait for stat flushing
   sleep 7
@@ -233,17 +193,10 @@
   [[ -z "${CONFIG_DIFF}" ]]
 
   ADMIN_ADDRESS_PATH_2="${TEST_TMPDIR}"/admin.2."${TEST_INDEX}".address
-<<<<<<< HEAD
   start_test Starting epoch 2
   run_in_background_saving_pid "${ENVOY_BIN}" -c "${UPDATED_HOT_RESTART_JSON}" \
-      --restart-epoch 2 --base-id 1 --service-cluster cluster --service-node node \
+      --restart-epoch 2  --base-id "${BASE_ID}" --service-cluster cluster --service-node node \
       --admin-address-path "${ADMIN_ADDRESS_PATH_2}"
-=======
-  echo "Starting epoch 2"
-  "${ENVOY_BIN}" -c "${UPDATED_HOT_RESTART_JSON}" \
-      --restart-epoch 2 --base-id "${BASE_ID}" --service-cluster cluster --service-node node \
-      --admin-address-path "${ADMIN_ADDRESS_PATH_2}" &
->>>>>>> 9c728a00
 
   THIRD_SERVER_PID=$BACKGROUND_PID
   sleep 3
@@ -282,13 +235,8 @@
 set +e
 disableHeapCheck
 
-<<<<<<< HEAD
 start_test Launching envoy with no parameters. Check the exit value is 1
-${ENVOY_BIN}
-=======
-echo "Launching envoy with no parameters. Check the exit value is 1"
 ${ENVOY_BIN} --base_id "${BASE_ID}"
->>>>>>> 9c728a00
 EXIT_CODE=$?
 # The test should fail if the Envoy binary exits with anything other than 1.
 if [[ $EXIT_CODE -ne 1 ]]; then
