--- conflicted
+++ resolved
@@ -57,11 +57,8 @@
   Thread::MutexBasicLockable fakelock;
   TestComponentFactory component_factory;
   ThreadLocal::InstanceImpl thread_local_instance;
-<<<<<<< HEAD
   TestTime test_time;
-=======
   Fuzz::PerTestEnvironment test_env;
->>>>>>> f218185c
 
   RELEASE_ASSERT(Envoy::Server::validateProtoDescriptors(), "");
 
