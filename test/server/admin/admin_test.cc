#include <algorithm>
#include <fstream>
#include <memory>
#include <regex>
#include <vector>

#include "envoy/json/json_object.h"
#include "envoy/upstream/outlier_detection.h"
#include "envoy/upstream/upstream.h"

#include "source/common/access_log/access_log_impl.h"
#include "source/common/http/message_impl.h"
#include "source/common/json/json_loader.h"
#include "source/common/protobuf/protobuf.h"
#include "source/common/protobuf/utility.h"
#include "source/common/upstream/upstream_impl.h"
#include "source/extensions/access_loggers/common/file_access_log_impl.h"

#include "test/server/admin/admin_instance.h"
#include "test/test_common/logging.h"
#include "test/test_common/printers.h"
#include "test/test_common/utility.h"

#include "absl/strings/match.h"
#include "gmock/gmock.h"
#include "gtest/gtest.h"

using testing::HasSubstr;

namespace Envoy {
namespace Server {

INSTANTIATE_TEST_SUITE_P(IpVersions, AdminInstanceTest,
                         testing::ValuesIn(TestEnvironment::getIpVersionsForTest()),
                         TestUtility::ipTestParamsToString);

TEST_P(AdminInstanceTest, MutatesErrorWithGet) {
  Buffer::OwnedImpl data;
  Http::TestResponseHeaderMapImpl header_map;
  const std::string path("/healthcheck/fail");
  // TODO(jmarantz): the call to getCallback should be made to fail, but as an interim we will
  // just issue a warning, so that scripts using curl GET commands to mutate state can be fixed.
  EXPECT_LOG_CONTAINS("error",
                      "admin path \"" + path + "\" mutates state, method=GET rather than POST",
                      EXPECT_EQ(Http::Code::MethodNotAllowed, getCallback(path, header_map, data)));
}

TEST_P(AdminInstanceTest, Getters) {
  EXPECT_EQ(&admin_.mutableSocket(), &admin_.socket());
  EXPECT_EQ(1, admin_.concurrency());
  EXPECT_FALSE(admin_.preserveExternalRequestId());
  EXPECT_EQ(nullptr, admin_.tracer());
  EXPECT_FALSE(admin_.streamErrorOnInvalidHttpMessaging());
  EXPECT_FALSE(admin_.schemeToSet().has_value());
  EXPECT_EQ(admin_.pathWithEscapedSlashesAction(),
            envoy::extensions::filters::network::http_connection_manager::v3::
                HttpConnectionManager::KEEP_UNCHANGED);
  EXPECT_NE(nullptr, admin_.scopedRouteConfigProvider());
}

TEST_P(AdminInstanceTest, WriteAddressToFile) {
  std::ifstream address_file(address_out_path_);
  std::string address_from_file;
  std::getline(address_file, address_from_file);
  EXPECT_EQ(admin_.socket().connectionInfoProvider().localAddress()->asString(), address_from_file);
}

TEST_P(AdminInstanceTest, AdminAddress) {
  std::string address_out_path = TestEnvironment::temporaryPath("admin.address");
  AdminImpl admin_address_out_path(cpu_profile_path_, server_, false);
  std::list<AccessLog::InstanceSharedPtr> access_logs;
  Filesystem::FilePathAndType file_info{Filesystem::DestinationType::File, "/dev/null"};
  access_logs.emplace_back(new Extensions::AccessLoggers::File::FileAccessLog(
      file_info, {}, Formatter::SubstitutionFormatUtils::defaultSubstitutionFormatter(),
      server_.accessLogManager()));
  EXPECT_LOG_CONTAINS("info", "admin address:",
                      admin_address_out_path.startHttpListener(
                          access_logs, address_out_path,
                          Network::Test::getCanonicalLoopbackAddress(GetParam()), nullptr,
                          listener_scope_.createScope("listener.admin.")));
}

TEST_P(AdminInstanceTest, AdminBadAddressOutPath) {
  std::string bad_path = TestEnvironment::temporaryPath("some/unlikely/bad/path/admin.address");
  AdminImpl admin_bad_address_out_path(cpu_profile_path_, server_, false);
  std::list<AccessLog::InstanceSharedPtr> access_logs;
  Filesystem::FilePathAndType file_info{Filesystem::DestinationType::File, "/dev/null"};
  access_logs.emplace_back(new Extensions::AccessLoggers::File::FileAccessLog(
      file_info, {}, Formatter::SubstitutionFormatUtils::defaultSubstitutionFormatter(),
      server_.accessLogManager()));
  EXPECT_LOG_CONTAINS(
      "critical", "cannot open admin address output file " + bad_path + " for writing.",
      admin_bad_address_out_path.startHttpListener(
          access_logs, bad_path, Network::Test::getCanonicalLoopbackAddress(GetParam()), nullptr,
          listener_scope_.createScope("listener.admin.")));
  EXPECT_FALSE(std::ifstream(bad_path));
}

TEST_P(AdminInstanceTest, CustomHandler) {
  auto callback = [](absl::string_view, Http::HeaderMap&, Buffer::Instance&,
                     AdminStream&) -> Http::Code { return Http::Code::Accepted; };

  // Test removable handler.
  EXPECT_NO_LOGS(EXPECT_TRUE(admin_.addHandler("/foo/bar", "hello", callback, true, false)));
  Http::TestResponseHeaderMapImpl header_map;
  Buffer::OwnedImpl response;
  EXPECT_EQ(Http::Code::Accepted, getCallback("/foo/bar", header_map, response));

  // Test that removable handler gets removed.
  EXPECT_TRUE(admin_.removeHandler("/foo/bar"));
  EXPECT_EQ(Http::Code::NotFound, getCallback("/foo/bar", header_map, response));
  EXPECT_FALSE(admin_.removeHandler("/foo/bar"));

  // Add non removable handler.
  EXPECT_TRUE(admin_.addHandler("/foo/bar", "hello", callback, false, false));
  EXPECT_EQ(Http::Code::Accepted, getCallback("/foo/bar", header_map, response));

  // Add again and make sure it is not there twice.
  EXPECT_FALSE(admin_.addHandler("/foo/bar", "hello", callback, false, false));

  // Try to remove non removable handler, and make sure it is not removed.
  EXPECT_FALSE(admin_.removeHandler("/foo/bar"));
  EXPECT_EQ(Http::Code::Accepted, getCallback("/foo/bar", header_map, response));
}

class ChunkedHandler : public Admin::Handler {
public:
  Http::Code start(Http::ResponseHeaderMap&) override { return Http::Code::OK; }

  bool nextChunk(Buffer::Instance& response) override {
    response.add("Text ");
    return ++count_ < 3;
  }

private:
  uint32_t count_{0};
};

<<<<<<< HEAD
#if 1
=======
>>>>>>> 027d6ca1
TEST_P(AdminInstanceTest, CustomChunkedHandler) {
  auto callback = [](absl::string_view, AdminStream&) -> Admin::HandlerPtr {
    Admin::HandlerPtr handler = Admin::HandlerPtr(new ChunkedHandler);
    return handler;
  };

  // Test removable handler.
  EXPECT_NO_LOGS(EXPECT_TRUE(admin_.addChunkedHandler("/foo/bar", "hello", callback, true, false)));
  Http::TestResponseHeaderMapImpl header_map;
  {
    Buffer::OwnedImpl response;
    EXPECT_EQ(Http::Code::OK, getCallback("/foo/bar", header_map, response));
    EXPECT_EQ("Text Text Text ", response.toString());
  }

  // Test that removable handler gets removed.
  EXPECT_TRUE(admin_.removeHandler("/foo/bar"));
  Buffer::OwnedImpl response;
  EXPECT_EQ(Http::Code::NotFound, getCallback("/foo/bar", header_map, response));
  EXPECT_FALSE(admin_.removeHandler("/foo/bar"));

  // Add non removable handler.
  EXPECT_TRUE(admin_.addChunkedHandler("/foo/bar", "hello", callback, false, false));
  EXPECT_EQ(Http::Code::OK, getCallback("/foo/bar", header_map, response));

  // Add again and make sure it is not there twice.
  EXPECT_FALSE(admin_.addChunkedHandler("/foo/bar", "hello", callback, false, false));

  // Try to remove non removable handler, and make sure it is not removed.
  EXPECT_FALSE(admin_.removeHandler("/foo/bar"));
  {
    Buffer::OwnedImpl response;
    EXPECT_EQ(Http::Code::OK, getCallback("/foo/bar", header_map, response));
    EXPECT_EQ("Text Text Text ", response.toString());
  }
}
<<<<<<< HEAD
#endif
=======
>>>>>>> 027d6ca1

TEST_P(AdminInstanceTest, RejectHandlerWithXss) {
  auto callback = [](absl::string_view, Http::HeaderMap&, Buffer::Instance&,
                     AdminStream&) -> Http::Code { return Http::Code::Accepted; };
  EXPECT_LOG_CONTAINS("error",
                      "filter \"/foo<script>alert('hi')</script>\" contains invalid character '<'",
                      EXPECT_FALSE(admin_.addHandler("/foo<script>alert('hi')</script>", "hello",
                                                     callback, true, false)));
}

TEST_P(AdminInstanceTest, RejectHandlerWithEmbeddedQuery) {
  auto callback = [](absl::string_view, Http::HeaderMap&, Buffer::Instance&,
                     AdminStream&) -> Http::Code { return Http::Code::Accepted; };
  EXPECT_LOG_CONTAINS("error",
                      "filter \"/bar?queryShouldNotBeInPrefix\" contains invalid character '?'",
                      EXPECT_FALSE(admin_.addHandler("/bar?queryShouldNotBeInPrefix", "hello",
                                                     callback, true, false)));
}

TEST_P(AdminInstanceTest, EscapeHelpTextWithPunctuation) {
  auto callback = [](absl::string_view, Http::HeaderMap&, Buffer::Instance&,
                     AdminStream&) -> Http::Code { return Http::Code::Accepted; };

  // It's OK to have help text with HTML characters in it, but when we render the home
  // page they need to be escaped.
  const std::string planets = "jupiter>saturn>mars";
  EXPECT_TRUE(admin_.addHandler("/planets", planets, callback, true, false));

  Http::TestResponseHeaderMapImpl header_map;
  Buffer::OwnedImpl response;
  EXPECT_EQ(Http::Code::OK, getCallback("/", header_map, response));
  const Http::HeaderString& content_type = header_map.ContentType()->value();
  EXPECT_THAT(std::string(content_type.getStringView()), testing::HasSubstr("text/html"));
  EXPECT_EQ(-1, response.search(planets.data(), planets.size(), 0, 0));
  const std::string escaped_planets = "jupiter&gt;saturn&gt;mars";
  EXPECT_NE(-1, response.search(escaped_planets.data(), escaped_planets.size(), 0, 0));
}

TEST_P(AdminInstanceTest, HelpUsesFormForMutations) {
  Http::TestResponseHeaderMapImpl header_map;
  Buffer::OwnedImpl response;
  EXPECT_EQ(Http::Code::OK, getCallback("/", header_map, response));
  const std::string logging_action = "<form action='logging' method='post'";
  const std::string stats_href = "<a href='stats'";
  EXPECT_NE(-1, response.search(logging_action.data(), logging_action.size(), 0, 0));
  EXPECT_NE(-1, response.search(stats_href.data(), stats_href.size(), 0, 0));
}

} // namespace Server
} // namespace Envoy<|MERGE_RESOLUTION|>--- conflicted
+++ resolved
@@ -136,10 +136,6 @@
   uint32_t count_{0};
 };
 
-<<<<<<< HEAD
-#if 1
-=======
->>>>>>> 027d6ca1
 TEST_P(AdminInstanceTest, CustomChunkedHandler) {
   auto callback = [](absl::string_view, AdminStream&) -> Admin::HandlerPtr {
     Admin::HandlerPtr handler = Admin::HandlerPtr(new ChunkedHandler);
@@ -176,10 +172,6 @@
     EXPECT_EQ("Text Text Text ", response.toString());
   }
 }
-<<<<<<< HEAD
-#endif
-=======
->>>>>>> 027d6ca1
 
 TEST_P(AdminInstanceTest, RejectHandlerWithXss) {
   auto callback = [](absl::string_view, Http::HeaderMap&, Buffer::Instance&,
