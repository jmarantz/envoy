#pragma once

#include <chrono>
#include <functional>
#include <memory>

#include "envoy/common/pure.h"
#include "envoy/common/time.h"

#include "common/event/libevent.h"

namespace Envoy {
namespace Event {

class TimerCB;

/**
 * Callback invoked when a timer event fires.
 */
typedef std::function<void()> TimerCb;

/**
 * An abstract timer event. Free the timer to unregister any pending timeouts.
 */
class Timer {
public:
  virtual ~Timer() {}

  /**
   * Disable a pending timeout without destroying the underlying timer.
   */
  virtual void disableTimer() PURE;

  /**
   * Enable a pending timeout. If a timeout is already pending, it will be reset to the new timeout.
   */
  virtual void enableTimer(const std::chrono::milliseconds& d) PURE;
};

typedef std::unique_ptr<Timer> TimerPtr;

<<<<<<< HEAD
class TimerFactory {
public:
  virtual ~TimerFactory() {}
=======
class Scheduler {
public:
  virtual ~Scheduler() {}
>>>>>>> c060eb9b

  /**
   * Creates a timer.
   */
  virtual TimerPtr createTimer(const TimerCb& cb) PURE;
};

<<<<<<< HEAD
typedef std::unique_ptr<TimerFactory> TimerFactoryPtr;

/**
 * Captures a system for measuring time and setting timers with callbacks.
=======
typedef std::unique_ptr<Scheduler> SchedulerPtr;

/**
 * Interface providing a mechanism to measure time and set timers that run callbacks
 * when the timer fires.
>>>>>>> c060eb9b
 */
class TimeSystem : public TimeSource {
public:
  virtual ~TimeSystem() {}

  /**
   * Creates a timer factory. This indirection enables thread-local timer-queue management,
   * so servers can have a separate timer-factory in each thread.
   */
<<<<<<< HEAD
  virtual TimerFactoryPtr createTimerFactory(Libevent::BasePtr&) PURE;
=======
  virtual SchedulerPtr createScheduler(Libevent::BasePtr&) PURE;
>>>>>>> c060eb9b
};

} // namespace Event
} // namespace Envoy<|MERGE_RESOLUTION|>--- conflicted
+++ resolved
@@ -39,15 +39,9 @@
 
 typedef std::unique_ptr<Timer> TimerPtr;
 
-<<<<<<< HEAD
-class TimerFactory {
-public:
-  virtual ~TimerFactory() {}
-=======
 class Scheduler {
 public:
   virtual ~Scheduler() {}
->>>>>>> c060eb9b
 
   /**
    * Creates a timer.
@@ -55,18 +49,11 @@
   virtual TimerPtr createTimer(const TimerCb& cb) PURE;
 };
 
-<<<<<<< HEAD
-typedef std::unique_ptr<TimerFactory> TimerFactoryPtr;
-
-/**
- * Captures a system for measuring time and setting timers with callbacks.
-=======
 typedef std::unique_ptr<Scheduler> SchedulerPtr;
 
 /**
  * Interface providing a mechanism to measure time and set timers that run callbacks
  * when the timer fires.
->>>>>>> c060eb9b
  */
 class TimeSystem : public TimeSource {
 public:
@@ -76,11 +63,7 @@
    * Creates a timer factory. This indirection enables thread-local timer-queue management,
    * so servers can have a separate timer-factory in each thread.
    */
-<<<<<<< HEAD
-  virtual TimerFactoryPtr createTimerFactory(Libevent::BasePtr&) PURE;
-=======
   virtual SchedulerPtr createScheduler(Libevent::BasePtr&) PURE;
->>>>>>> c060eb9b
 };
 
 } // namespace Event
